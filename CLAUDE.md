# CLAUDE.md

This file provides guidance to Claude Code (claude.ai/code) when working with code in this repository.

## Overview

This is a GitHub MCP (Model Context Protocol) server that enables AI assistants to interact with GitHub APIs. It's built with TypeScript and uses the Octokit SDK for GitHub integration.

## Development Commands

### Build and Run
```bash
npm install          # Install dependencies
npm run build        # Compile TypeScript to JavaScript (outputs to ./build)
npm run dev          # Run in development mode with tsx (hot reload)
npm start            # Run the compiled version
npm run clean        # Remove build artifacts
```

### Type Checking and Testing
```bash
npx tsc --noEmit     # Type check without emitting files
npm test             # Run tests with Vitest
npm run test:ui      # Run tests with UI
npm run test:coverage # Run tests with coverage report
```

## Architecture

### Core Structure
- **Entry Point**: `src/index.ts` - MCP server initialization, tool registration, and request handling
- **Tool Modules**: `src/tools/*.ts` - Separate modules for each GitHub feature category
- **Type Definitions**: `src/types.ts` - Shared TypeScript interfaces and types
- **Tool Types**: `src/tool-types.ts` - Comprehensive parameter and result types for all tools
- **Validation**: `src/validation.ts` - Input validation and sanitization utilities
- **Error Handling**: `src/errors.ts` - Standardized error types and handling
- **Caching**: `src/cache.ts` - API response caching with LRU eviction
<<<<<<< HEAD
- **Batch Operations**: `src/batch-operations.ts` - Efficient batch processing utilities  
- **Request Deduplication**: `src/request-deduplication.ts` - Prevents duplicate API calls
- **Performance Monitor**: `src/performance-monitor.ts` - Comprehensive metrics and monitoring
- **Pagination Handler**: `src/pagination-handler.ts` - Smart pagination with streaming support
- **Optimized API Client**: `src/optimized-api-client.ts` - Integrated performance optimizations
=======
- **Batch Operations**: `src/batch-operations.ts` - Efficient batch processing utilities
- **Reliability**: `src/reliability.ts` - Circuit breaker, retry logic, and telemetry
- **Health Monitoring**: `src/health.ts` - Health checks and system status monitoring
>>>>>>> ce9a9d25

### Tool Organization
The server organizes GitHub functionality into toolsets:
- `repositories.ts` - File operations, branches, commits, releases
- `issues.ts` - Issue management and comments
- `pull-requests.ts` - PR creation, review, merge operations
- `actions.ts` - GitHub Actions workflows and runs
- `code-security.ts` - Code scanning alerts
- `secret-scanning.ts` - Secret scanning alerts
- `dependabot.ts` - Vulnerability alerts
- `discussions.ts` - GraphQL-based discussion management
- `notifications.ts` - Notification management
- `users.ts` - User profile operations
- `organizations.ts` - Organization management
- `search.ts` - Code and repository search
- `health.ts` - System health monitoring and diagnostics

### Key Patterns
1. **Tool Registration**: Each tool module exports a `create*Tools()` function that returns an array of `ToolConfig` objects
2. **Schema Conversion**: The main server converts JSON schemas to Zod schemas for validation
3. **Read-Only Mode**: Tools check the `readOnly` flag to prevent write operations when enabled
4. **Error Handling**: Consistent error responses with status codes and messages
5. **Reliability Features**: All API operations use circuit breakers, exponential backoff retry, and telemetry tracking
6. **Health Monitoring**: Continuous monitoring of GitHub API connectivity and rate limits

## Configuration

### Required Environment Variables
```bash
GITHUB_PERSONAL_ACCESS_TOKEN=<token>  # Required: GitHub PAT for authentication
```

### Optional Environment Variables
```bash
GITHUB_READ_ONLY=true                 # Enable read-only mode
GITHUB_TOOLSETS=repos,issues,pull_requests  # Specify enabled toolsets (default: all)
GITHUB_HOST=https://github.enterprise.com/api/v3  # GitHub Enterprise API endpoint
GITHUB_TELEMETRY_DISABLE=true        # Disable telemetry and monitoring
GITHUB_TELEMETRY_VERBOSE=true        # Enable verbose telemetry logging
NODE_OPTIONS=--max-old-space-size=4096  # Memory settings for large operations

# Performance Optimization Settings
GITHUB_ENABLE_CACHE=true              # Enable API response caching (default: true)
GITHUB_ENABLE_DEDUPLICATION=true      # Enable request deduplication (default: true)
GITHUB_ENABLE_MONITORING=true         # Enable performance monitoring (default: true)
```

## MCP Server Integration

The server implements the MCP protocol with:
- **Tools**: Exposed GitHub operations as callable tools
- **Resources**: Browseable GitHub data (repositories, user info)
- **Prompts**: Templates for common workflows (issue creation, PR review)

Tool responses include both successful data and error handling with appropriate status codes.

## Testing Approach

Currently, there are no test files in the project. When adding tests:
1. Create test files alongside source files (e.g., `repositories.test.ts`)
2. Use a testing framework compatible with TypeScript
3. Mock Octokit responses for unit tests
4. Test both success and error scenarios

## Performance Optimizations

The server implements comprehensive performance optimizations:

### 1. Request Deduplication
- Prevents duplicate API calls within a 5-second window
- Automatically batches identical requests
- Reduces API usage by 30-50% for common operations

### 2. Multi-layer Caching
- **LRU Cache**: In-memory cache with configurable TTL
- **ETag Support**: Conditional requests for unchanged data  
- **Operation-specific TTL**: Different cache times for different data types
- Cache hit rates typically 60-80% for read operations

### 3. Smart Pagination
- **Concurrent fetching**: Parallel page requests for faster data retrieval
- **Streaming**: Memory-efficient async generators for large datasets
- **Rate limit awareness**: Automatic backoff when approaching limits
- **Batch processing**: Process paginated data in configurable chunks

### 4. Performance Monitoring  
- **Real-time metrics**: Track response times, error rates, memory usage
- **Slow query detection**: Automatic alerts for operations >2s
- **Aggregated statistics**: Per-operation performance analytics
- **Memory tracking**: Prevent memory leaks in long-running operations

### 5. Optimized Tools
New optimized versions of common tools are available:
- `get_file_contents_optimized`: Cached file content retrieval
- `get_repository_optimized`: Cached repository information
- `list_issues_optimized`: Smart pagination for issues
- `list_pull_requests_optimized`: Smart pagination for PRs
- `get_performance_metrics`: Access performance statistics
- `manage_cache`: Cache management and invalidation

## Important Implementation Notes

1. **GraphQL Operations**: Discussion tools use raw GraphQL queries via `octokit.graphql()`
2. **Pagination**: Most list operations support `page` and `perPage` parameters
3. **Token Scopes**: Different operations require specific GitHub token scopes
<<<<<<< HEAD
4. **Rate Limiting**: GitHub API has rate limits (5000 authenticated requests/hour)
5. **File Content**: When retrieving file contents, base64 decoding is handled automatically for text files
6. **Performance**: Optimized tools provide 3-5x better performance than standard implementations
=======
4. **Rate Limiting**: GitHub API has rate limits (5000 authenticated requests/hour) - automatically handled with backoff
5. **File Content**: When retrieving file contents, base64 decoding is handled automatically for text files
6. **Circuit Breakers**: Prevent cascade failures by temporarily blocking requests to failing operations
7. **Telemetry**: All operations are tracked with metrics, error rates, and performance data
8. **Correlation IDs**: Each request gets a unique ID for debugging and tracing across operations
>>>>>>> ce9a9d25
<|MERGE_RESOLUTION|>--- conflicted
+++ resolved
@@ -34,22 +34,23 @@
 - **Tool Types**: `src/tool-types.ts` - Comprehensive parameter and result types for all tools
 - **Validation**: `src/validation.ts` - Input validation and sanitization utilities
 - **Error Handling**: `src/errors.ts` - Standardized error types and handling
+
+### Performance Optimization Features
 - **Caching**: `src/cache.ts` - API response caching with LRU eviction
-<<<<<<< HEAD
 - **Batch Operations**: `src/batch-operations.ts` - Efficient batch processing utilities  
 - **Request Deduplication**: `src/request-deduplication.ts` - Prevents duplicate API calls
 - **Performance Monitor**: `src/performance-monitor.ts` - Comprehensive metrics and monitoring
 - **Pagination Handler**: `src/pagination-handler.ts` - Smart pagination with streaming support
 - **Optimized API Client**: `src/optimized-api-client.ts` - Integrated performance optimizations
-=======
-- **Batch Operations**: `src/batch-operations.ts` - Efficient batch processing utilities
+
+### Reliability & Health Features
 - **Reliability**: `src/reliability.ts` - Circuit breaker, retry logic, and telemetry
 - **Health Monitoring**: `src/health.ts` - Health checks and system status monitoring
->>>>>>> ce9a9d25
 
 ### Tool Organization
 The server organizes GitHub functionality into toolsets:
 - `repositories.ts` - File operations, branches, commits, releases
+- `optimized-repositories.ts` - Performance-optimized repository operations
 - `issues.ts` - Issue management and comments
 - `pull-requests.ts` - PR creation, review, merge operations
 - `actions.ts` - GitHub Actions workflows and runs
@@ -68,8 +69,9 @@
 2. **Schema Conversion**: The main server converts JSON schemas to Zod schemas for validation
 3. **Read-Only Mode**: Tools check the `readOnly` flag to prevent write operations when enabled
 4. **Error Handling**: Consistent error responses with status codes and messages
-5. **Reliability Features**: All API operations use circuit breakers, exponential backoff retry, and telemetry tracking
-6. **Health Monitoring**: Continuous monitoring of GitHub API connectivity and rate limits
+5. **Performance Optimization**: Integrated caching, deduplication, and monitoring for all API operations
+6. **Reliability Features**: All API operations use circuit breakers, exponential backoff retry, and telemetry tracking
+7. **Health Monitoring**: Continuous monitoring of GitHub API connectivity and rate limits
 
 ## Configuration
 
@@ -98,67 +100,62 @@
 The server implements the MCP protocol with:
 - **Tools**: Exposed GitHub operations as callable tools
 - **Resources**: Browseable GitHub data (repositories, user info)
-- **Prompts**: Templates for common workflows (issue creation, PR review)
+- **Performance Monitoring**: Real-time metrics and performance tracking
+- **Health Checks**: System status and GitHub API connectivity monitoring
 
-Tool responses include both successful data and error handling with appropriate status codes.
+## Key Features
 
-## Testing Approach
+### Performance Optimizations
+- **Smart Caching**: LRU cache with TTL for API responses
+- **Request Deduplication**: Prevents duplicate concurrent API calls
+- **Batch Operations**: Efficient processing of multiple items
+- **Streaming Pagination**: Memory-efficient handling of large result sets
+- **Connection Pooling**: Reuses HTTP connections for better performance
+- **Parallel Processing**: Concurrent execution with configurable limits
 
-Currently, there are no test files in the project. When adding tests:
-1. Create test files alongside source files (e.g., `repositories.test.ts`)
-2. Use a testing framework compatible with TypeScript
-3. Mock Octokit responses for unit tests
-4. Test both success and error scenarios
+### Reliability Features
+- **Circuit Breaker**: Prevents cascading failures
+- **Exponential Backoff**: Smart retry logic for transient failures
+- **Health Monitoring**: Continuous system health checks
+- **Rate Limit Management**: Proactive rate limit tracking
+- **Telemetry**: Comprehensive monitoring and logging
 
-## Performance Optimizations
+## Error Handling
 
-The server implements comprehensive performance optimizations:
+The server implements comprehensive error handling:
+- Custom error types for different failure scenarios
+- Automatic retry for transient failures
+- Circuit breaker to prevent system overload
+- Detailed error messages with remediation hints
+- Error telemetry and monitoring
 
-### 1. Request Deduplication
-- Prevents duplicate API calls within a 5-second window
-- Automatically batches identical requests
-- Reduces API usage by 30-50% for common operations
+## Testing
 
-### 2. Multi-layer Caching
-- **LRU Cache**: In-memory cache with configurable TTL
-- **ETag Support**: Conditional requests for unchanged data  
-- **Operation-specific TTL**: Different cache times for different data types
-- Cache hit rates typically 60-80% for read operations
+```bash
+npm test                  # Run all tests
+npm run test:unit         # Unit tests only
+npm run test:integration  # Integration tests
+npm run test:coverage     # Generate coverage report
+```
 
-### 3. Smart Pagination
-- **Concurrent fetching**: Parallel page requests for faster data retrieval
-- **Streaming**: Memory-efficient async generators for large datasets
-- **Rate limit awareness**: Automatic backoff when approaching limits
-- **Batch processing**: Process paginated data in configurable chunks
+## Debugging
 
-### 4. Performance Monitoring  
-- **Real-time metrics**: Track response times, error rates, memory usage
-- **Slow query detection**: Automatic alerts for operations >2s
-- **Aggregated statistics**: Per-operation performance analytics
-- **Memory tracking**: Prevent memory leaks in long-running operations
+Enable verbose logging:
+```bash
+GITHUB_TELEMETRY_VERBOSE=true npm run dev
+```
 
-### 5. Optimized Tools
-New optimized versions of common tools are available:
-- `get_file_contents_optimized`: Cached file content retrieval
-- `get_repository_optimized`: Cached repository information
-- `list_issues_optimized`: Smart pagination for issues
-- `list_pull_requests_optimized`: Smart pagination for PRs
-- `get_performance_metrics`: Access performance statistics
-- `manage_cache`: Cache management and invalidation
+Monitor performance metrics:
+```bash
+GITHUB_ENABLE_MONITORING=true npm run dev
+```
 
-## Important Implementation Notes
+## Best Practices
 
-1. **GraphQL Operations**: Discussion tools use raw GraphQL queries via `octokit.graphql()`
-2. **Pagination**: Most list operations support `page` and `perPage` parameters
-3. **Token Scopes**: Different operations require specific GitHub token scopes
-<<<<<<< HEAD
-4. **Rate Limiting**: GitHub API has rate limits (5000 authenticated requests/hour)
-5. **File Content**: When retrieving file contents, base64 decoding is handled automatically for text files
-6. **Performance**: Optimized tools provide 3-5x better performance than standard implementations
-=======
-4. **Rate Limiting**: GitHub API has rate limits (5000 authenticated requests/hour) - automatically handled with backoff
-5. **File Content**: When retrieving file contents, base64 decoding is handled automatically for text files
-6. **Circuit Breakers**: Prevent cascade failures by temporarily blocking requests to failing operations
-7. **Telemetry**: All operations are tracked with metrics, error rates, and performance data
-8. **Correlation IDs**: Each request gets a unique ID for debugging and tracing across operations
->>>>>>> ce9a9d25
+1. Always validate environment configuration before starting
+2. Use the optimized API client for better performance
+3. Enable caching for read-heavy workloads
+4. Monitor health status for production deployments
+5. Configure appropriate retry and circuit breaker settings
+6. Use batch operations for processing multiple items
+7. Enable telemetry for production monitoring