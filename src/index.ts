--- conflicted
+++ resolved
@@ -30,11 +30,8 @@
 import { createBatchOperationsTools } from './tools/batch-operations.js';
 import { createOptimizedRepositoryTools } from './tools/optimized-repositories.js';
 import { createAgentTools } from './agents/tools/agent-tools.js';
-<<<<<<< HEAD
-=======
 import { createCacheManagementTools } from './tools/cache-management.js';
 import { validateEnvironmentConfiguration } from './validation.js';
->>>>>>> d6a5836c
 
 // Performance optimizations
 import { OptimizedAPIClient } from './optimized-api-client.js';
@@ -125,16 +122,11 @@
         process.exit(1);
       } else if (testMode) {
         throw new Error('Environment validation failed: ' + envValidation.errors.join(', '));
-<<<<<<< HEAD
-=======
- claude/issue-38-20250810-0103
         // In test mode, avoid throwing in constructor to prevent side effects.
         // Consumers can inspect `envValidation.errors` or `server` state, or throw during start().
         logger.warn('Environment validation failed (test mode): ' + envValidation.errors.join(', '));
 
         throw new Error('Environment validation failed: ' + envValidation.errors.join(', '));
- main
->>>>>>> d6a5836c
       }
     }
 
@@ -687,8 +679,5 @@
 }
 
 // Export for testing and external usage
-<<<<<<< HEAD
 // GitHubMCPServer is already exported above
-=======
-export { GitHubMCPServer };
->>>>>>> d6a5836c
+export { GitHubMCPServer };