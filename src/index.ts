--- conflicted
+++ resolved
@@ -68,13 +68,10 @@
   private server: McpServer;
   /** GitHub API client (Octokit) */
   private octokit: Octokit;
-<<<<<<< HEAD
   /** Rate limiter for GitHub API */
   private rateLimiter: GitHubRateLimiter;
-=======
   /** Optimized API client with performance features */
   private optimizedClient: OptimizedAPIClient;
->>>>>>> b435e57d
   /** Set of enabled toolsets */
   private enabledToolsets: Set<string>;
   /** Whether the server is running in read-only mode */
@@ -113,18 +110,13 @@
       process.exit(1);
     }
 
-<<<<<<< HEAD
+    // Initialize Octokit with validated token
+    const token = envValidation.sanitizedValues.GITHUB_TOKEN;
+    
     // Create rate-limited Octokit instance
     const rateLimitedSetup = createRateLimitedOctokit(token);
     this.octokit = rateLimitedSetup.octokit;
     this.rateLimiter = rateLimitedSetup.rateLimiter;
-=======
-    // Initialize Octokit with validated token
-    const token = envValidation.sanitizedValues.GITHUB_TOKEN;
-    this.octokit = new Octokit({
-      auth: token,
-    });
->>>>>>> b435e57d
 
     // Initialize optimized API client
     this.optimizedClient = new OptimizedAPIClient({
@@ -228,7 +220,6 @@
         try {
           // Execute the tool handler
           const result = await config.handler(args);
-<<<<<<< HEAD
           
           // Apply response size limiting
           const { data: limitedResult, truncated, originalSize } = ResponseSizeLimiter.limitResponseSize(result);
@@ -253,9 +244,12 @@
               },
             ],
           };
-        } catch (error) {
-          const errorMessage = error instanceof Error ? error.message : 'Unknown error occurred';
-          console.error(`Error in tool ${config.tool.name}:`, errorMessage);
+        } catch (error: any) {
+          // Log error details for debugging
+          console.error(`Error in tool ${config.tool.name}:`, error);
+          
+          // Return standardized error response with both approaches
+          const errorMessage = formatErrorResponse(error);
           return {
             content: [
               {
@@ -265,15 +259,6 @@
             ],
             isError: true,
           };
-=======
-          return result;
-        } catch (error: any) {
-          // Log error details for debugging
-          console.error(`Error in tool ${config.tool.name}:`, error);
-          
-          // Return standardized error response
-          throw new Error(formatErrorResponse(error));
->>>>>>> b435e57d
         }
       }
     );
@@ -290,9 +275,17 @@
    * and read-only mode configuration.
    */
   private registerTools() {
-<<<<<<< HEAD
+    console.log('\n====================================');
+    console.log('  GitHub MCP Server Initialization');
+    console.log('====================================\n');
+    
+    console.log('Configuration:');
+    console.log(`  Read-only mode: ${this.readOnly}`);
+    console.log(`  Enabled toolsets: ${Array.from(this.enabledToolsets).join(', ')}`);
+    console.log('\nRegistering tools...\n');
+
     // Add rate limit status tool (always enabled)
-    this.registerToolConfig({
+    this.registerTool({
       tool: {
         name: 'get_rate_limit_status',
         description: 'Get current GitHub API rate limit status',
@@ -328,20 +321,9 @@
         };
       },
     });
-
-    // Context tools (always enabled)
-=======
-    console.log('\n====================================');
-    console.log('  GitHub MCP Server Initialization');
-    console.log('====================================\n');
-    
-    console.log('Configuration:');
-    console.log(`  Read-only mode: ${this.readOnly}`);
-    console.log(`  Enabled toolsets: ${Array.from(this.enabledToolsets).join(', ')}`);
-    console.log('\nRegistering tools...\n');
+    console.log(`  ✓ Rate limit status tool (1)`);
 
     // Register context tools
->>>>>>> b435e57d
     if (this.enabledToolsets.has('context')) {
       const contextTools = [
         {
