#!/usr/bin/env node

import { McpServer } from '@modelcontextprotocol/sdk/server/mcp.js';
import { StdioServerTransport } from '@modelcontextprotocol/sdk/server/stdio.js';
import { Octokit } from '@octokit/rest';
import { z } from 'zod';
import { JSONSchema, JSONSchemaProperty, ToolConfig } from './types.js';
import { createRateLimitedOctokit, GitHubRateLimiter, ResponseSizeLimiter } from './rate-limiter.js';

// Environment configuration
import { env, getGitHubToken, getEnabledToolsets, displayConfig } from './env.js';
import { validateEnvironmentConfiguration } from './validation.js';

// Tool modules
import { createRepositoryTools } from './tools/repositories.js';
import { createIssueTools } from './tools/issues.js';
import { createPullRequestTools } from './tools/pull-requests.js';
import { createActionTools } from './tools/actions.js';
import { createCodeSecurityTools } from './tools/code-security.js';
import { createSearchTools } from './tools/search.js';
import { createUserTools } from './tools/users.js';
import { createOrganizationTools } from './tools/organizations.js';
import { createNotificationTools } from './tools/notifications.js';
import { createDiscussionTools } from './tools/discussions.js';
import { createDependabotTools } from './tools/dependabot.js';
import { createSecretScanningTools } from './tools/secret-scanning.js';
import { createRepositoryInsightsTools } from './tools/repository-insights.js';
import { createAdvancedSearchTools } from './tools/advanced-search.js';
import { createProjectManagementTools } from './tools/project-management.js';
import { createBatchOperationsTools } from './tools/batch-operations.js';
import { createOptimizedRepositoryTools } from './tools/optimized-repositories.js';
<<<<<<< HEAD
import { createAgentTools } from './agents/tools/agent-tools.js';
=======
import { createCacheManagementTools } from './tools/cache-management.js';
import { validateEnvironmentConfiguration } from './validation.js';
>>>>>>> b90a60e4

// Performance optimizations
import { OptimizedAPIClient } from './optimized-api-client.js';
import { globalPerformanceMonitor } from './performance-monitor.js';

// Reliability and health monitoring
import { 
  ReliabilityManager, 
  RetryManager, 
  ConsoleTelemetry, 
  NoOpTelemetry,
  DEFAULT_RETRY_CONFIG 
} from './reliability.js';
import { HealthManager, createHealthTools } from './health.js';
import { formatErrorResponse } from './errors.js';

// Monitoring and observability
import { metrics } from './metrics.js';
import { logger } from './logger.js';

// Server configuration
const SERVER_NAME = 'github-mcp';
const SERVER_VERSION = '1.0.0';

/**
 * GitHub MCP Server - Provides GitHub API integration for the Model Context Protocol
 * 
 * This server enables AI assistants to interact with GitHub repositories, issues,
 * pull requests, actions, and more through a comprehensive set of tools.
 */
export class GitHubMCPServer {
  /** The MCP server instance */
  private server: McpServer;
  /** GitHub API client (Octokit) */
  private octokit: Octokit;
  /** Rate limiter for GitHub API */
  private rateLimiter: GitHubRateLimiter;
  /** Optimized API client with performance features */
  private optimizedClient: OptimizedAPIClient;
  /** Set of enabled toolsets */
  private enabledToolsets: Set<string>;
  /** Whether the server is running in read-only mode */
  private readOnly: boolean;
  /** Set of registered tool names to prevent duplicates */
  private registeredTools = new Set<string>();
  /** Total count of registered tools */
  private toolCount = 0;
  /** Reliability manager for circuit breaker and retry logic */
  private reliabilityManager: ReliabilityManager;
  /** Health manager for system monitoring */
  private healthManager: HealthManager;

  /**
   * Initialize the GitHub MCP Server
   * 
   * Sets up the MCP server, configures GitHub authentication,
   * parses environment variables, and registers tools.
   */
  constructor(testMode: boolean = false) {
    // Initialize monitoring first
    logger.info('Starting GitHub MCP Server', { 
      version: SERVER_VERSION,
      node: process.version,
      platform: process.platform
    });
    // Initialize MCP server
    this.server = new McpServer({
      name: SERVER_NAME,
      version: SERVER_VERSION,
      description: 'GitHub API integration for MCP'
    });

    // Validate environment configuration for security
    const envValidation = validateEnvironmentConfiguration();
    if (!envValidation.isValid) {
      logger.error('Environment configuration validation failed', { 
        errors: envValidation.errors 
      });
      
      console.error('ERROR: Environment configuration validation failed:');
      envValidation.errors.forEach(error => console.error(`  - ${error}`));
      console.error('Please check your environment variables and try again.');
      console.error('Create a GitHub Personal Access Token at: https://github.com/settings/tokens');
      console.error('Required scopes: repo, workflow, user, notifications');
      
      // Don't exit in test environment
      if (!testMode && process.env.NODE_ENV !== 'test' && !process.env.VITEST) {
        process.exit(1);
      } else if (testMode) {
<<<<<<< HEAD
        throw new Error('Environment validation failed: ' + envValidation.errors.join(', '));
=======
 claude/issue-38-20250810-0103
        // In test mode, avoid throwing in constructor to prevent side effects.
        // Consumers can inspect `envValidation.errors` or `server` state, or throw during start().
        logger.warn('Environment validation failed (test mode): ' + envValidation.errors.join(', '));

        throw new Error('Environment validation failed: ' + envValidation.errors.join(', '));
 main
>>>>>>> b90a60e4
      }
    }

    // Get token from environment configuration
    const token = getGitHubToken() || envValidation.sanitizedValues.GITHUB_TOKEN;
    
    // Create rate-limited Octokit instance with logging
    const rateLimitedSetup = createRateLimitedOctokit(token);
    this.octokit = rateLimitedSetup.octokit;
    this.rateLimiter = rateLimitedSetup.rateLimiter;
    
    // Configure base URL if using GitHub Enterprise
    if (env.GITHUB_HOST) {
      this.octokit = new Octokit({
        auth: token,
        baseUrl: env.GITHUB_HOST,
      });
    }
    
    // Add logging to Octokit
    this.octokit.hook.before('request', async (options) => {
      logger.debug('API request', {
        method: options.method,
        url: options.url
      });
    });
    
    this.octokit.hook.after('request', async (response, options) => {
      logger.debug('API response', {
        method: options.method,
        url: options.url,
        status: response.status
      });
    });
    
    this.octokit.hook.error('request', async (error, options) => {
      logger.error('API error', {
        method: options.method,
        url: options.url,
        error: error.message
      });
      throw error;
    });

    // Initialize health monitor
    this.healthManager = new HealthManager();

    // Initialize optimized API client
    this.optimizedClient = new OptimizedAPIClient({
      octokit: this.octokit,
      enableCache: process.env.GITHUB_ENABLE_CACHE !== 'false',
      enableGraphQLCache: process.env.GITHUB_ENABLE_GRAPHQL_CACHE !== 'false',
      enableDeduplication: process.env.GITHUB_ENABLE_DEDUPLICATION !== 'false',
      enablePerformanceMonitoring: process.env.GITHUB_ENABLE_MONITORING !== 'false',
    });

    // Parse configuration from validated environment
    this.readOnly = env.GITHUB_READ_ONLY;
    this.enabledToolsets = new Set(getEnabledToolsets());

    // Initialize reliability infrastructure
    const enableVerboseTelemetry = process.env.GITHUB_TELEMETRY_VERBOSE === 'true';
    const telemetry = process.env.GITHUB_TELEMETRY_DISABLE === 'true' 
      ? new NoOpTelemetry() 
      : new ConsoleTelemetry(enableVerboseTelemetry);
    
    const retryManager = new RetryManager(DEFAULT_RETRY_CONFIG, telemetry);
    this.reliabilityManager = new ReliabilityManager(retryManager, telemetry);
    this.healthManager = new HealthManager(this.octokit, this.reliabilityManager);

    // Set up request interception for metrics
    this.setupRequestInterception();

    // Register all tools
    this.registerTools();

    logger.info('GitHub MCP Server initialized', {
      readOnly: this.readOnly,
      toolsets: Array.from(this.enabledToolsets),
      toolCount: this.toolCount
    });
  }

  /**
   * Set up request interception for metrics collection
   */
  private setupRequestInterception() {
    // Hook into Octokit's request lifecycle
    this.octokit.hook.before('request', async (options) => {
      metrics.recordApiCall(options.method, options.url);
      logger.debug('API request', {
        method: options.method,
        url: options.url
      });
    });

    this.octokit.hook.after('request', async (response, options) => {
      logger.debug('API response', {
        method: options.method,
        url: options.url,
        status: response.status
      });
    });

    this.octokit.hook.error('request', async (error, options) => {
      metrics.recordError(error.name, error.message);
      logger.error('API error', {
        method: options.method,
        url: options.url,
        error: error.message
      });
      throw error;
    });
  }

  /**
   * Convert a JSON Schema to a Zod schema for validation
   * 
   * @param schema - The JSON schema to convert
   * @returns A Zod schema object for input validation
   */
  private convertSchemaToZod(schema: JSONSchema): Record<string, z.ZodType> {
    if (!schema?.properties) {
      return {};
    }

    const zodSchema: Record<string, z.ZodType> = {};
    for (const [key, value] of Object.entries(schema.properties)) {
      const prop = value as JSONSchemaProperty;
      let zodType: z.ZodType;
      
      if (prop.type === 'string') {
        zodType = z.string();
      } else if (prop.type === 'number') {
        zodType = z.number();
      } else if (prop.type === 'boolean') {
        zodType = z.boolean();
      } else if (prop.type === 'array') {
        // Try to infer array element type from items property
        if (prop.items) {
          if (prop.items.type === 'string') {
            zodType = z.array(z.string());
          } else if (prop.items.type === 'number') {
            zodType = z.array(z.number());
          } else if (prop.items.type === 'boolean') {
            zodType = z.array(z.boolean());
          } else if (prop.items.type === 'object') {
            zodType = z.array(z.object({}));
          } else {
            zodType = z.array(z.unknown());
          }
        } else {
          zodType = z.array(z.unknown());
        }
      } else if (prop.type === 'object') {
        zodType = z.object({});
      } else {
        zodType = z.unknown();
      }

      if (prop.description) {
        zodType = zodType.describe(prop.description);
      }

      // Handle optional fields
      if (!schema.required || !schema.required.includes(key)) {
        zodType = zodType.optional();
      }

      zodSchema[key] = zodType;
    }

    return zodSchema;
  }

  /**
   * Register a tool configuration with the MCP server
   * 
   * @param config - Tool configuration object containing tool definition and handler
   */
  private registerTool(config: ToolConfig<unknown, unknown>): void {
    // Skip if tool name is already registered (prevent duplicates)
    if (this.registeredTools.has(config.tool.name)) {
      console.warn(`Tool ${config.tool.name} is already registered. Skipping duplicate.`);
      return;
    }

    // Convert the JSON schema to Zod schema for validation
    const zodSchema = this.convertSchemaToZod(config.tool.inputSchema as JSONSchema);

    // Register the tool handler with the MCP server
    this.server.tool(
      config.tool.name,
      config.tool.description || 'GitHub API operation',
      zodSchema,
      async (args: Record<string, unknown>, extra: unknown) => {
        const startTime = Date.now();
        const toolName = config.tool.name;
        try {
          logger.debug(`Tool invoked: ${toolName}`, { args });
          metrics.recordApiCall('TOOL', toolName);
          
          // Execute the tool handler
          const result = await config.handler(args);
          
          const duration = Date.now() - startTime;
          logger.info(`Tool completed: ${toolName}`, { 
            duration, 
            success: true 
          });
          
          // Apply response size limiting
          const { data: limitedResult, truncated, originalSize } = ResponseSizeLimiter.limitResponseSize(result);
          
          let responseText: string;
          if (typeof limitedResult === 'string') {
            responseText = limitedResult;
          } else {
            responseText = JSON.stringify(limitedResult, null, 2);
            // Add truncation warning if response was limited
            if (truncated) {
              const warningMsg = `\n\n[Response truncated - original size: ${originalSize ? Math.round(originalSize / 1024) + 'KB' : 'unknown'}]`;
              responseText += warningMsg;
            }
          }
          
          return {
            content: [
              {
                type: 'text' as const,
                text: responseText,
              },
            ],
          };
        } catch (error: any) {
          const duration = Date.now() - startTime;
          metrics.recordError('TOOL_ERROR', error.message);
          
          // Log error details for debugging
          logger.error(`Tool error: ${toolName}`, {
            error: error.message,
            duration,
            args
          });
          
          // Return standardized error response with proper formatting
          const errorResponse = formatErrorResponse(error);
          const errorMessage = errorResponse.error.message;
          const errorCode = errorResponse.error.code;
          const errorDetails = errorResponse.error.details;
          
          // Build a helpful error message
          let errorText = `Error: ${errorMessage}`;
          if (errorCode && errorCode !== 'UNKNOWN_ERROR') {
            errorText += `\nCode: ${errorCode}`;
          }
          if (errorDetails?.statusCode) {
            errorText += `\nStatus: ${errorDetails.statusCode}`;
          }
          
          return {
            content: [
              {
                type: 'text' as const,
                text: errorText,
              },
            ],
            isError: true,
          };
        }
      }
    );

    // Track registered tool
    this.registeredTools.add(config.tool.name);
    this.toolCount++;
  }

  /**
   * Register all available GitHub tools with the server
   * 
   * Conditionally registers tools based on enabled toolsets
   * and read-only mode configuration.
   */
  private registerTools() {
    // Register tools silently - no console output to avoid breaking MCP protocol

    // Add rate limit status tool (always enabled)
    this.registerTool({
      tool: {
        name: 'get_rate_limit_status',
        description: 'Get current GitHub API rate limit status',
        inputSchema: {
          type: 'object',
          properties: {},
        },
      },
      handler: async () => {
        const status = this.rateLimiter.getStatus();
        return {
          rate_limits: {
            core: {
              limit: status.core.limit,
              remaining: status.core.remaining,
              reset: status.core.reset.toISOString(),
              used: status.core.limit - status.core.remaining,
            },
            search: {
              limit: status.search.limit,
              remaining: status.search.remaining,
              reset: status.search.reset.toISOString(),
              used: status.search.limit - status.search.remaining,
            },
            graphql: {
              limit: status.graphql.limit,
              remaining: status.graphql.remaining,
              reset: status.graphql.reset.toISOString(),
              used: status.graphql.limit - status.graphql.remaining,
            },
          },
          queue_length: status.queueLength,
        };
      },
    });
    // Rate limit status tool registered

    // Register context tools
    if (this.enabledToolsets.has('context')) {
      const contextTools = [
        {
          tool: {
            name: 'get_me',
            description: 'Get my GitHub user profile',
            inputSchema: {
              type: 'object',
              properties: {}
            }
          },
          handler: async () => {
            const { data } = await this.reliabilityManager.executeWithReliability(
              'users.getAuthenticated',
              () => this.octokit.users.getAuthenticated()
            );
            return data;
          }
        }
      ];
      contextTools.forEach(tool => this.registerTool(tool));
      // Context tools registered
    }

    // Register repository tools
    if (this.enabledToolsets.has('repos')) {
      // Standard repository tools
      const repoTools = createRepositoryTools(this.octokit, this.readOnly);
      repoTools.forEach(tool => this.registerTool(tool));
      // Repository tools registered

      // Optimized repository tools
      const optimizedRepoTools = createOptimizedRepositoryTools(
        this.optimizedClient,
        this.readOnly
      );
      optimizedRepoTools.forEach(tool => this.registerTool(tool));
      // Optimized repository tools registered
    }

    // Register issue tools
    if (this.enabledToolsets.has('issues')) {
      const issueTools = createIssueTools(this.octokit, this.readOnly);
      issueTools.forEach(tool => this.registerTool(tool));
      // Issue tools registered
    }

    // Register pull request tools
    if (this.enabledToolsets.has('pull_requests')) {
      const prTools = createPullRequestTools(this.octokit, this.readOnly);
      prTools.forEach(tool => this.registerTool(tool));
      // Pull Request tools registered
    }

    // Register GitHub Actions tools
    if (this.enabledToolsets.has('actions')) {
      const actionTools = createActionTools(this.octokit, this.readOnly);
      actionTools.forEach(tool => this.registerTool(tool));
      // GitHub Actions tools registered
    }

    // Register code security tools
    if (this.enabledToolsets.has('code_security')) {
      const codeSecurityTools = createCodeSecurityTools(this.octokit, this.readOnly);
      codeSecurityTools.forEach(tool => this.registerTool(tool));
      // Code Security tools registered
    }

    // Register search tools
    const searchTools = createSearchTools(this.octokit);
    searchTools.forEach(tool => this.registerTool(tool));
    // Search tools registered

    // Register user tools
    if (this.enabledToolsets.has('users')) {
      const userTools = createUserTools(this.octokit, this.readOnly);
      userTools.forEach(tool => this.registerTool(tool));
      // User tools registered
    }

    // Register organization tools
    if (this.enabledToolsets.has('orgs')) {
      const orgTools = createOrganizationTools(this.octokit, this.readOnly);
      orgTools.forEach(tool => this.registerTool(tool));
      // Organization tools registered
    }

    // Register notification tools
    if (this.enabledToolsets.has('notifications')) {
      const notificationTools = createNotificationTools(this.octokit, this.readOnly);
      notificationTools.forEach(tool => this.registerTool(tool));
      // Notification tools registered
    }

    // Register discussion tools
    if (this.enabledToolsets.has('discussions')) {
      const discussionTools = createDiscussionTools(this.optimizedClient, this.readOnly);
      discussionTools.forEach(tool => this.registerTool(tool));
      // Discussion tools registered
    }

    // Register Dependabot tools
    if (this.enabledToolsets.has('dependabot')) {
      const dependabotTools = createDependabotTools(this.octokit, this.readOnly);
      dependabotTools.forEach(tool => this.registerTool(tool));
      // Dependabot tools registered
    }

    // Register secret scanning tools
    if (this.enabledToolsets.has('secret_protection')) {
      const secretScanningTools = createSecretScanningTools(this.octokit, this.readOnly);
      secretScanningTools.forEach(tool => this.registerTool(tool));
      // Secret Scanning tools registered
    }

    // GraphQL repository insights tools
    if (this.enabledToolsets.has('graphql_insights')) {
      const insightsTools = createRepositoryInsightsTools(this.optimizedClient, this.readOnly);
      insightsTools.forEach(tool => this.registerTool(tool));
      // Repository Insights tools registered
    }

    // Advanced search tools
    if (this.enabledToolsets.has('advanced_search')) {
      const advancedSearchTools = createAdvancedSearchTools(this.octokit, this.readOnly);
      advancedSearchTools.forEach(tool => this.registerTool(tool));
      // Advanced Search tools registered
    }

    // Project management tools
    if (this.enabledToolsets.has('project_management')) {
      const projectTools = createProjectManagementTools(this.octokit, this.readOnly);
      projectTools.forEach(tool => this.registerTool(tool));
      // Project Management tools registered
    }

    // Batch operations tools
    if (this.enabledToolsets.has('batch_operations')) {
      const batchTools = createBatchOperationsTools(this.octokit, this.readOnly);
      batchTools.forEach(tool => this.registerTool(tool));
      // Batch Operations tools registered
    }

    // Register health monitoring tools
    const healthTools = createHealthTools(this.healthManager);
    healthTools.forEach(tool => this.registerTool(tool));
    // Health monitoring tools registered

    // Register cache management tools
    const cacheManagementTools = createCacheManagementTools(this.optimizedClient);
    cacheManagementTools.forEach(tool => this.registerTool(tool));
    console.log(`  ✓ Cache management tools (${cacheManagementTools.length})`);

    // Register monitoring and observability tools
    if (this.enabledToolsets.has('monitoring')) {
      // Register health tools
      const healthTools = createHealthTools(this.healthManager);
      healthTools.forEach((tool: any) => this.registerTool(tool));
      // Health tools registered
    }

    // Register performance monitoring tools
    const perfTools = [
      {
        tool: {
          name: 'get_performance_metrics',
          description: 'Get current performance metrics and statistics',
          inputSchema: {
            type: 'object',
            properties: {}
          }
        },
        handler: async () => globalPerformanceMonitor.getMetrics()
      },
      {
        tool: {
          name: 'get_performance_report',
          description: 'Generate a comprehensive performance report',
          inputSchema: {
            type: 'object',
            properties: {}
          }
        },
        handler: async () => globalPerformanceMonitor.generateReport()
      },
      {
        tool: {
          name: 'clear_api_cache',
          description: 'Clear all API response caches',
          inputSchema: {
            type: 'object',
            properties: {}
          }
        },
        handler: async () => {
          this.optimizedClient.clearCache();
          return { success: true, message: 'All caches cleared' };
        }
      }
    ];
    perfTools.forEach(tool => this.registerTool(tool));
    // Performance monitoring tools registered

    // Register code analysis agent tools
    const agentTools = createAgentTools();
    agentTools.forEach(tool => this.registerTool(tool));
    // Code analysis agent tools registered

    // Total tools registered successfully
  }

  /**
   * Start the MCP server
   * 
   * Establishes a stdio connection for communication with the MCP client
   */
  public async start() {
    try {
      const transport = new StdioServerTransport();
      await this.server.connect(transport);
      
      logger.info('GitHub MCP server started', {
        version: SERVER_VERSION,
        transport: 'stdio'
      });
      
      // Server started successfully - avoid console output to not break MCP protocol
      // displayConfig(); // Disabled to avoid console output
    } catch (error) {
      logger.error('Failed to start GitHub MCP server', { error });
      // Failed to start server - logged via logger above
      if (process.env.NODE_ENV !== 'test' && !process.env.VITEST) {
        process.exit(1);
      }
      throw error;
    }
  }
}

// Export for testing and external usage
export { GitHubMCPServer };<|MERGE_RESOLUTION|>--- conflicted
+++ resolved
@@ -29,12 +29,9 @@
 import { createProjectManagementTools } from './tools/project-management.js';
 import { createBatchOperationsTools } from './tools/batch-operations.js';
 import { createOptimizedRepositoryTools } from './tools/optimized-repositories.js';
-<<<<<<< HEAD
 import { createAgentTools } from './agents/tools/agent-tools.js';
-=======
 import { createCacheManagementTools } from './tools/cache-management.js';
 import { validateEnvironmentConfiguration } from './validation.js';
->>>>>>> b90a60e4
 
 // Performance optimizations
 import { OptimizedAPIClient } from './optimized-api-client.js';
@@ -124,9 +121,7 @@
       if (!testMode && process.env.NODE_ENV !== 'test' && !process.env.VITEST) {
         process.exit(1);
       } else if (testMode) {
-<<<<<<< HEAD
         throw new Error('Environment validation failed: ' + envValidation.errors.join(', '));
-=======
  claude/issue-38-20250810-0103
         // In test mode, avoid throwing in constructor to prevent side effects.
         // Consumers can inspect `envValidation.errors` or `server` state, or throw during start().
@@ -134,7 +129,6 @@
 
         throw new Error('Environment validation failed: ' + envValidation.errors.join(', '));
  main
->>>>>>> b90a60e4
       }
     }
 
