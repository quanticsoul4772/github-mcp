--- conflicted
+++ resolved
@@ -212,41 +212,22 @@
    * 
    * @param config - Tool configuration object containing tool definition and handler
    */
-<<<<<<< HEAD
-  private registerToolConfig(config: ToolConfig<unknown, unknown>): void {
-    // Skip if already registered
-=======
-  private registerTool(config: ToolConfig) {
+  private registerTool(config: ToolConfig<unknown, unknown>): void {
     // Skip if tool name is already registered (prevent duplicates)
->>>>>>> b435e57d
     if (this.registeredTools.has(config.tool.name)) {
       console.warn(`Tool ${config.tool.name} is already registered. Skipping duplicate.`);
       return;
     }
 
-<<<<<<< HEAD
-    this.registeredTools.add(config.tool.name);
-    this.toolCount++;
-
-    // Convert the JSON schema to Zod schema
+    // Convert the JSON schema to Zod schema for validation
     const zodSchema = this.convertSchemaToZod(config.tool.inputSchema as JSONSchema);
-=======
-    // Convert the JSON schema to Zod schema for validation
-    const zodSchema = this.convertSchemaToZod(config.tool.inputSchema);
->>>>>>> b435e57d
 
     // Register the tool handler with the MCP server
     this.server.tool(
       config.tool.name,
-<<<<<<< HEAD
       config.tool.description || 'GitHub API operation',
-      zodSchema,
+      z.object(zodSchema),
       async (args: Record<string, unknown>) => {
-=======
-      config.tool.description || '',
-      z.object(zodSchema),
-      async (args: any) => {
->>>>>>> b435e57d
         try {
           // Execute the tool handler
           const result = await config.handler(args);
@@ -451,21 +432,6 @@
     console.log('\n====================================\n');
   }
 
-<<<<<<< HEAD
-  public async start(): Promise<void> {
-    try {
-      const transport = new StdioServerTransport();
-      await this.server.connect(transport);
-      
-      console.error(`GitHub MCP Server v${SERVER_VERSION} started successfully`);
-      console.error(`Enabled toolsets: ${Array.from(this.enabledToolsets).join(', ')}`);
-      console.error(`Read-only mode: ${this.readOnly}`);
-      console.error(`Total tools registered: ${this.toolCount}`);
-    } catch (error) {
-      console.error('Failed to start server:', error);
-      process.exit(1);
-    }
-=======
   /**
    * Start the MCP server
    * 
@@ -477,7 +443,6 @@
     
     console.log(`GitHub MCP server (v${SERVER_VERSION}) is running`);
     console.log('Ready to accept MCP requests via stdio\n');
->>>>>>> b435e57d
   }
 }
 
