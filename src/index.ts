#!/usr/bin/env node

import { McpServer } from '@modelcontextprotocol/sdk/server/mcp.js';
import { StdioServerTransport } from '@modelcontextprotocol/sdk/server/stdio.js';
import { Octokit } from '@octokit/rest';
import { z } from 'zod';
import { JSONSchema, JSONSchemaProperty, ToolConfig } from './types.js';
import { createRateLimitedOctokit, GitHubRateLimiter, ResponseSizeLimiter } from './rate-limiter.js';

// Tool modules
import { createRepositoryTools } from './tools/repositories.js';
import { createIssueTools } from './tools/issues.js';
import { createPullRequestTools } from './tools/pull-requests.js';
import { createActionTools } from './tools/actions.js';
import { createCodeSecurityTools } from './tools/code-security.js';
import { createSearchTools } from './tools/search.js';
import { createUserTools } from './tools/users.js';
import { createOrganizationTools } from './tools/organizations.js';
import { createNotificationTools } from './tools/notifications.js';
import { createDiscussionTools } from './tools/discussions.js';
import { createDependabotTools } from './tools/dependabot.js';
import { createSecretScanningTools } from './tools/secret-scanning.js';
<<<<<<< HEAD
import { createRepositoryInsightsTools } from './tools/repository-insights.js';
import { createAdvancedSearchTools } from './tools/advanced-search.js';
import { createProjectManagementTools } from './tools/project-management.js';
import { createBatchOperationsTools } from './tools/batch-operations.js';
=======
import { createOptimizedRepositoryTools } from './tools/optimized-repositories.js';
import { validateEnvironmentConfiguration } from './validation.js';

// Performance optimizations
import { OptimizedAPIClient } from './optimized-api-client.js';
import { globalPerformanceMonitor } from './performance-monitor.js';

// Reliability and health monitoring
import { 
  ReliabilityManager, 
  RetryManager, 
  ConsoleTelemetry, 
  NoOpTelemetry,
  DEFAULT_RETRY_CONFIG 
} from './reliability.js';
import { HealthManager, createHealthTools } from './health.js';
import { formatErrorResponse } from './errors.js';

// Monitoring and observability
import { metrics } from './metrics.js';
import { logger } from './logger.js';
import { createHealthEndpoints } from './health-endpoints.js';
import { HealthMonitor } from './health.js';
import { createMonitoringTools } from './tools/monitoring.js';
>>>>>>> 3094452d

// Server configuration
const SERVER_NAME = 'github-mcp';
const SERVER_VERSION = '1.0.0';

// Tool categories configuration
const DEFAULT_TOOLSETS = [
  'context',
  'repos', 
  'issues',
  'pull_requests',
  'actions',
  'code_security',
  'users',
  'orgs',
  'notifications',
  'discussions',
  'dependabot',
  'secret_protection',
<<<<<<< HEAD
  'graphql_insights',
  'advanced_search',
  'project_management',
  'batch_operations',
=======
  'monitoring',
>>>>>>> 3094452d
];

/**
 * GitHub MCP Server - Provides GitHub API integration for the Model Context Protocol
 * 
 * This server enables AI assistants to interact with GitHub repositories, issues,
 * pull requests, actions, and more through a comprehensive set of tools.
 */
class GitHubMCPServer {
  /** The MCP server instance */
  private server: McpServer;
  /** GitHub API client (Octokit) */
  private octokit: Octokit;
  /** Rate limiter for GitHub API */
  private rateLimiter: GitHubRateLimiter;
  /** Optimized API client with performance features */
  private optimizedClient: OptimizedAPIClient;
  /** Set of enabled toolsets */
  private enabledToolsets: Set<string>;
  /** Whether the server is running in read-only mode */
  private readOnly: boolean;
  /** Set of registered tool names to prevent duplicates */
  private registeredTools = new Set<string>();
  /** Total count of registered tools */
  private toolCount = 0;
  /** Reliability manager for circuit breaker and retry logic */
  private reliabilityManager: ReliabilityManager;
  /** Health manager for system monitoring */
  private healthManager: HealthManager;
  /** Health monitor for observability */
  private healthMonitor: HealthMonitor;

  /**
   * Initialize the GitHub MCP Server
   * 
   * Sets up the MCP server, configures GitHub authentication,
   * parses environment variables, and registers tools.
   */
  constructor() {
    // Initialize monitoring first
    logger.info('Starting GitHub MCP Server', { 
      version: SERVER_VERSION,
      node: process.version,
      platform: process.platform
    });

    // Initialize MCP server
    this.server = new McpServer({
      name: SERVER_NAME,
      version: SERVER_VERSION,
      description: 'GitHub API integration for MCP'
    });

    // Validate environment configuration for security
    const envValidation = validateEnvironmentConfiguration();
    if (!envValidation.isValid) {
      logger.error('Environment configuration validation failed', { 
        errors: envValidation.errors 
      });
      console.error('ERROR: Environment configuration validation failed:');
      envValidation.errors.forEach(error => console.error(`  - ${error}`));
      console.error('Please check your environment variables and try again.');
      console.error('Create a GitHub Personal Access Token at: https://github.com/settings/tokens');
      console.error('Required scopes: repo, workflow, user, notifications');
      process.exit(1);
    }

    // Initialize Octokit with validated token
    const token = envValidation.sanitizedValues.GITHUB_TOKEN;
    // Create rate-limited Octokit instance with logging
    const rateLimitedSetup = createRateLimitedOctokit(token);
    this.octokit = rateLimitedSetup.octokit;
    this.rateLimiter = rateLimitedSetup.rateLimiter;
    
    // Add logging to Octokit
    this.octokit.hook.before('request', async (options) => {
      logger.debug('API request', {
        method: options.method,
        url: options.url
      });
    });
    
    this.octokit.hook.after('request', async (response, options) => {
      logger.debug('API response', {
        method: options.method,
        url: options.url,
        status: response.status
      });
    });
    
    this.octokit.hook.error('request', async (error, options) => {
      logger.error('API error', {
        method: options.method,
        url: options.url,
        error: error.message
      });
      throw error;
    });

    // Initialize health monitor
    this.healthMonitor = HealthMonitor.getInstance();
    this.healthMonitor.setOctokit(this.octokit);

    // Initialize optimized API client
    this.optimizedClient = new OptimizedAPIClient({
      octokit: this.octokit,
      enableCache: process.env.GITHUB_ENABLE_CACHE !== 'false',
      enableDeduplication: process.env.GITHUB_ENABLE_DEDUPLICATION !== 'false',
      enablePerformanceMonitoring: process.env.GITHUB_ENABLE_MONITORING !== 'false',
    });

    // Parse configuration
    this.readOnly = process.env.GITHUB_READ_ONLY === '1' || process.env.GITHUB_READ_ONLY === 'true';

    // Parse enabled toolsets
    const toolsetsConfig = process.env.GITHUB_TOOLSETS;
    if (toolsetsConfig === 'all' || !toolsetsConfig) {
      this.enabledToolsets = new Set(DEFAULT_TOOLSETS);
    } else {
      this.enabledToolsets = new Set(toolsetsConfig.split(',').map(t => t.trim()));
    }

    // Initialize reliability infrastructure
    const enableVerboseTelemetry = process.env.GITHUB_TELEMETRY_VERBOSE === 'true';
    const telemetry = process.env.GITHUB_TELEMETRY_DISABLE === 'true' 
      ? new NoOpTelemetry() 
      : new ConsoleTelemetry(enableVerboseTelemetry);
    
    const retryManager = new RetryManager(DEFAULT_RETRY_CONFIG, telemetry);
    this.reliabilityManager = new ReliabilityManager(retryManager, telemetry);
    this.healthManager = new HealthManager(this.octokit, this.reliabilityManager);

    // Set up request interception for metrics
    this.setupRequestInterception();

    // Register all tools
    this.registerTools();

    logger.info('GitHub MCP Server initialized', {
      readOnly: this.readOnly,
      toolsets: Array.from(this.enabledToolsets),
      toolCount: this.toolCount
    });
  }

  /**
   * Set up request interception for metrics collection
   */
  private setupRequestInterception() {
    // Hook into Octokit's request lifecycle
    this.octokit.hook.before('request', async (options) => {
      metrics.recordApiCall(options.method, options.url);
      logger.debug('API request', {
        method: options.method,
        url: options.url
      });
    });

    this.octokit.hook.after('request', async (response, options) => {
      logger.debug('API response', {
        method: options.method,
        url: options.url,
        status: response.status
      });
    });

    this.octokit.hook.error('request', async (error, options) => {
      metrics.recordError(error.name, error.message);
      logger.error('API error', {
        method: options.method,
        url: options.url,
        error: error.message
      });
      throw error;
    });
  }

  /**
   * Convert a JSON Schema to a Zod schema for validation
   * 
   * @param schema - The JSON schema to convert
   * @returns A Zod schema object for input validation
   */
  private convertSchemaToZod(schema: JSONSchema): Record<string, z.ZodType> {
    if (!schema?.properties) {
      return {};
    }

    const zodSchema: Record<string, z.ZodType> = {};
    for (const [key, value] of Object.entries(schema.properties)) {
      const prop = value as JSONSchemaProperty;
      let zodType: z.ZodType;
      
      if (prop.type === 'string') {
        zodType = z.string();
      } else if (prop.type === 'number') {
        zodType = z.number();
      } else if (prop.type === 'boolean') {
        zodType = z.boolean();
      } else if (prop.type === 'array') {
        // Try to infer array element type from items property
        if (prop.items) {
          if (prop.items.type === 'string') {
            zodType = z.array(z.string());
          } else if (prop.items.type === 'number') {
            zodType = z.array(z.number());
          } else if (prop.items.type === 'boolean') {
            zodType = z.array(z.boolean());
          } else if (prop.items.type === 'object') {
            zodType = z.array(z.object({}));
          } else {
            zodType = z.array(z.unknown());
          }
        } else {
          zodType = z.array(z.unknown());
        }
      } else if (prop.type === 'object') {
        zodType = z.object({});
      } else {
        zodType = z.unknown();
      }

      if (prop.description) {
        zodType = zodType.describe(prop.description);
      }

      // Handle optional fields
      if (!schema.required || !schema.required.includes(key)) {
        zodType = zodType.optional();
      }

      zodSchema[key] = zodType;
    }

    return zodSchema;
  }

  /**
   * Register a tool configuration with the MCP server
   * 
   * @param config - Tool configuration object containing tool definition and handler
   */
  private registerTool(config: ToolConfig<unknown, unknown>): void {
    // Skip if tool name is already registered (prevent duplicates)
    if (this.registeredTools.has(config.tool.name)) {
      console.warn(`Tool ${config.tool.name} is already registered. Skipping duplicate.`);
      return;
    }

    // Convert the JSON schema to Zod schema for validation
    const zodSchema = this.convertSchemaToZod(config.tool.inputSchema as JSONSchema);

    // Register the tool handler with the MCP server
    this.server.tool(
      config.tool.name,
      config.tool.description || 'GitHub API operation',
      z.object(zodSchema),
      async (args: Record<string, unknown>) => {
        const startTime = Date.now();
        const toolName = config.tool.name;
        try {
          logger.debug(`Tool invoked: ${toolName}`, { args });
          metrics.recordApiCall('TOOL', toolName);
          
          // Execute the tool handler
          const result = await config.handler(args);
          
          const duration = Date.now() - startTime;
          logger.info(`Tool completed: ${toolName}`, { 
            duration, 
            success: true 
          });
          
          // Apply response size limiting
          const { data: limitedResult, truncated, originalSize } = ResponseSizeLimiter.limitResponseSize(result);
          
          let responseText: string;
          if (typeof limitedResult === 'string') {
            responseText = limitedResult;
          } else {
            responseText = JSON.stringify(limitedResult, null, 2);
            // Add truncation warning if response was limited
            if (truncated) {
              const warningMsg = `\n\n[Response truncated - original size: ${originalSize ? Math.round(originalSize / 1024) + 'KB' : 'unknown'}]`;
              responseText += warningMsg;
            }
          }
          
          return {
            content: [
              {
                type: 'text' as const,
                text: responseText,
              },
            ],
          };
        } catch (error: any) {
          const duration = Date.now() - startTime;
          metrics.recordError('TOOL_ERROR', error.message);
          
          // Log error details for debugging
          logger.error(`Tool error: ${toolName}`, {
            error: error.message,
            duration,
            args
          });
          
          // Return standardized error response with both approaches
          const errorMessage = formatErrorResponse(error);
          return {
            content: [
              {
                type: 'text' as const,
                text: `Error: ${errorMessage}`,
              },
            ],
            isError: true,
          };
        }
      }
    );

    // Track registered tool
    this.registeredTools.add(config.tool.name);
    this.toolCount++;
  }

  /**
   * Register all available GitHub tools with the server
   * 
   * Conditionally registers tools based on enabled toolsets
   * and read-only mode configuration.
   */
  private registerTools() {
    console.log('\n====================================');
    console.log('  GitHub MCP Server Initialization');
    console.log('====================================\n');
    
    console.log('Configuration:');
    console.log(`  Read-only mode: ${this.readOnly}`);
    console.log(`  Enabled toolsets: ${Array.from(this.enabledToolsets).join(', ')}`);
    console.log('\nRegistering tools...\n');

    // Add rate limit status tool (always enabled)
    this.registerTool({
      tool: {
        name: 'get_rate_limit_status',
        description: 'Get current GitHub API rate limit status',
        inputSchema: {
          type: 'object',
          properties: {},
        },
      },
      handler: async () => {
        const status = this.rateLimiter.getStatus();
        return {
          rate_limits: {
            core: {
              limit: status.core.limit,
              remaining: status.core.remaining,
              reset: status.core.reset.toISOString(),
              used: status.core.limit - status.core.remaining,
            },
            search: {
              limit: status.search.limit,
              remaining: status.search.remaining,
              reset: status.search.reset.toISOString(),
              used: status.search.limit - status.search.remaining,
            },
            graphql: {
              limit: status.graphql.limit,
              remaining: status.graphql.remaining,
              reset: status.graphql.reset.toISOString(),
              used: status.graphql.limit - status.graphql.remaining,
            },
          },
          queue_length: status.queueLength,
        };
      },
    });
    console.log(`  ✓ Rate limit status tool (1)`);

    // Register context tools
    if (this.enabledToolsets.has('context')) {
      const contextTools = [
        {
          tool: {
            name: 'get_me',
            description: 'Get my GitHub user profile',
            inputSchema: {
              type: 'object',
              properties: {}
            }
          },
          handler: async () => {
            const reliableCall = this.reliabilityManager.wrapApiCall(
              () => this.octokit.users.getAuthenticated(),
              'users.getAuthenticated',
              { skipRateLimit: false }
            );
            const { data } = await reliableCall();
            return data;
          }
        }
      ];
      contextTools.forEach(tool => this.registerTool(tool));
      console.log(`  ✓ Context tools (${contextTools.length})`);
    }

    // Register repository tools
    if (this.enabledToolsets.has('repos')) {
      // Standard repository tools
      const repoTools = createRepositoryTools(this.octokit, this.readOnly);
      repoTools.forEach(tool => this.registerTool(tool));
      console.log(`  ✓ Repository tools (${repoTools.length})`);

      // Optimized repository tools
      const optimizedRepoTools = createOptimizedRepositoryTools(
        this.optimizedClient,
        this.readOnly
      );
      optimizedRepoTools.forEach(tool => this.registerTool(tool));
      console.log(`  ✓ Optimized repository tools (${optimizedRepoTools.length})`);
    }

    // Register issue tools
    if (this.enabledToolsets.has('issues')) {
      const issueTools = createIssueTools(this.octokit, this.readOnly);
      issueTools.forEach(tool => this.registerTool(tool));
      console.log(`  ✓ Issue tools (${issueTools.length})`);
    }

    // Register pull request tools
    if (this.enabledToolsets.has('pull_requests')) {
      const prTools = createPullRequestTools(this.octokit, this.readOnly);
      prTools.forEach(tool => this.registerTool(tool));
      console.log(`  ✓ Pull Request tools (${prTools.length})`);
    }

    // Register GitHub Actions tools
    if (this.enabledToolsets.has('actions')) {
      const actionTools = createActionTools(this.octokit, this.readOnly);
      actionTools.forEach(tool => this.registerTool(tool));
      console.log(`  ✓ GitHub Actions tools (${actionTools.length})`);
    }

    // Register code security tools
    if (this.enabledToolsets.has('code_security')) {
      const codeSecurityTools = createCodeSecurityTools(this.octokit, this.readOnly);
      codeSecurityTools.forEach(tool => this.registerTool(tool));
      console.log(`  ✓ Code Security tools (${codeSecurityTools.length})`);
    }

    // Register search tools
    const searchTools = createSearchTools(this.octokit);
    searchTools.forEach(tool => this.registerTool(tool));
    console.log(`  ✓ Search tools (${searchTools.length})`);

    // Register user tools
    if (this.enabledToolsets.has('users')) {
      const userTools = createUserTools(this.octokit, this.readOnly);
      userTools.forEach(tool => this.registerTool(tool));
      console.log(`  ✓ User tools (${userTools.length})`);
    }

    // Register organization tools
    if (this.enabledToolsets.has('orgs')) {
      const orgTools = createOrganizationTools(this.octokit, this.readOnly);
      orgTools.forEach(tool => this.registerTool(tool));
      console.log(`  ✓ Organization tools (${orgTools.length})`);
    }

    // Register notification tools
    if (this.enabledToolsets.has('notifications')) {
      const notificationTools = createNotificationTools(this.octokit, this.readOnly);
      notificationTools.forEach(tool => this.registerTool(tool));
      console.log(`  ✓ Notification tools (${notificationTools.length})`);
    }

    // Register discussion tools
    if (this.enabledToolsets.has('discussions')) {
      const discussionTools = createDiscussionTools(this.octokit, this.readOnly);
      discussionTools.forEach(tool => this.registerTool(tool));
      console.log(`  ✓ Discussion tools (${discussionTools.length})`);
    }

    // Register Dependabot tools
    if (this.enabledToolsets.has('dependabot')) {
      const dependabotTools = createDependabotTools(this.octokit, this.readOnly);
      dependabotTools.forEach(tool => this.registerTool(tool));
      console.log(`  ✓ Dependabot tools (${dependabotTools.length})`);
    }

    // Register secret scanning tools
    if (this.enabledToolsets.has('secret_protection')) {
      const secretScanningTools = createSecretScanningTools(this.octokit, this.readOnly);
      secretScanningTools.forEach(tool => this.registerTool(tool));
      console.log(`  ✓ Secret Scanning tools (${secretScanningTools.length})`);
    }
<<<<<<< HEAD

    // GraphQL repository insights tools
    if (this.enabledToolsets.has('graphql_insights')) {
      const insightsTools = createRepositoryInsightsTools(this.octokit, this.readOnly);
      for (const config of insightsTools) {
        this.registerToolConfig(config);
      }
    }

    // Advanced search tools
    if (this.enabledToolsets.has('advanced_search')) {
      const advancedSearchTools = createAdvancedSearchTools(this.octokit, this.readOnly);
      for (const config of advancedSearchTools) {
        this.registerToolConfig(config);
      }
    }

    // Project management tools
    if (this.enabledToolsets.has('project_management')) {
      const projectTools = createProjectManagementTools(this.octokit, this.readOnly);
      for (const config of projectTools) {
        this.registerToolConfig(config);
      }
    }

    // Batch operations tools
    if (this.enabledToolsets.has('batch_operations')) {
      const batchTools = createBatchOperationsTools(this.octokit, this.readOnly);
      for (const config of batchTools) {
        this.registerToolConfig(config);
      }
    }
  }
=======
>>>>>>> 3094452d

    // Register health monitoring tools
    const healthTools = createHealthTools(this.healthManager);
    healthTools.forEach(tool => this.registerTool(tool));
    console.log(`  ✓ Health monitoring tools (${healthTools.length})`);

    // Register monitoring and observability tools
    if (this.enabledToolsets.has('monitoring')) {
      const monitoringTools = createMonitoringTools(this.healthMonitor, metrics);
      monitoringTools.forEach(tool => this.registerTool(tool));
      console.log(`  ✓ Monitoring tools (${monitoringTools.length})`);

      // Register health endpoints
      const healthEndpoints = createHealthEndpoints(this.healthMonitor);
      healthEndpoints.forEach(tool => this.registerTool(tool));
      console.log(`  ✓ Health endpoints (${healthEndpoints.length})`);
    }

    // Register performance monitoring tools
    const perfTools = [
      {
        tool: {
          name: 'get_performance_metrics',
          description: 'Get current performance metrics and statistics',
          inputSchema: {
            type: 'object',
            properties: {}
          }
        },
        handler: async () => globalPerformanceMonitor.getMetrics()
      },
      {
        tool: {
          name: 'get_performance_report',
          description: 'Generate a comprehensive performance report',
          inputSchema: {
            type: 'object',
            properties: {}
          }
        },
        handler: async () => globalPerformanceMonitor.generateReport()
      },
      {
        tool: {
          name: 'clear_api_cache',
          description: 'Clear all API response caches',
          inputSchema: {
            type: 'object',
            properties: {}
          }
        },
        handler: async () => {
          this.optimizedClient.clearCache();
          return { success: true, message: 'All caches cleared' };
        }
      }
    ];
    perfTools.forEach(tool => this.registerTool(tool));
    console.log(`  ✓ Performance monitoring tools (${perfTools.length})`);

    console.log(`\nTotal tools registered: ${this.toolCount}`);
    console.log('\n====================================\n');
  }

  /**
   * Start the MCP server
   * 
   * Establishes a stdio connection for communication with the MCP client
   */
  async start() {
    const transport = new StdioServerTransport();
    await this.server.connect(transport);
    
    logger.info('GitHub MCP server started', {
      version: SERVER_VERSION,
      transport: 'stdio'
    });
    
    console.log(`GitHub MCP server (v${SERVER_VERSION}) is running`);
    console.log('Ready to accept MCP requests via stdio\n');
  }
}

// Main execution
(async () => {
  try {
    const server = new GitHubMCPServer();
    await server.start();
  } catch (error) {
    logger.error('Failed to start GitHub MCP server', { error });
    console.error('Failed to start GitHub MCP server:', error);
    process.exit(1);
  }
})();<|MERGE_RESOLUTION|>--- conflicted
+++ resolved
@@ -20,12 +20,10 @@
 import { createDiscussionTools } from './tools/discussions.js';
 import { createDependabotTools } from './tools/dependabot.js';
 import { createSecretScanningTools } from './tools/secret-scanning.js';
-<<<<<<< HEAD
 import { createRepositoryInsightsTools } from './tools/repository-insights.js';
 import { createAdvancedSearchTools } from './tools/advanced-search.js';
 import { createProjectManagementTools } from './tools/project-management.js';
 import { createBatchOperationsTools } from './tools/batch-operations.js';
-=======
 import { createOptimizedRepositoryTools } from './tools/optimized-repositories.js';
 import { validateEnvironmentConfiguration } from './validation.js';
 
@@ -50,7 +48,6 @@
 import { createHealthEndpoints } from './health-endpoints.js';
 import { HealthMonitor } from './health.js';
 import { createMonitoringTools } from './tools/monitoring.js';
->>>>>>> 3094452d
 
 // Server configuration
 const SERVER_NAME = 'github-mcp';
@@ -70,14 +67,11 @@
   'discussions',
   'dependabot',
   'secret_protection',
-<<<<<<< HEAD
   'graphql_insights',
   'advanced_search',
   'project_management',
   'batch_operations',
-=======
   'monitoring',
->>>>>>> 3094452d
 ];
 
 /**
@@ -577,42 +571,34 @@
       secretScanningTools.forEach(tool => this.registerTool(tool));
       console.log(`  ✓ Secret Scanning tools (${secretScanningTools.length})`);
     }
-<<<<<<< HEAD
 
     // GraphQL repository insights tools
     if (this.enabledToolsets.has('graphql_insights')) {
       const insightsTools = createRepositoryInsightsTools(this.octokit, this.readOnly);
-      for (const config of insightsTools) {
-        this.registerToolConfig(config);
-      }
+      insightsTools.forEach(tool => this.registerTool(tool));
+      console.log(`  ✓ Repository Insights tools (${insightsTools.length})`);
     }
 
     // Advanced search tools
     if (this.enabledToolsets.has('advanced_search')) {
       const advancedSearchTools = createAdvancedSearchTools(this.octokit, this.readOnly);
-      for (const config of advancedSearchTools) {
-        this.registerToolConfig(config);
-      }
+      advancedSearchTools.forEach(tool => this.registerTool(tool));
+      console.log(`  ✓ Advanced Search tools (${advancedSearchTools.length})`);
     }
 
     // Project management tools
     if (this.enabledToolsets.has('project_management')) {
       const projectTools = createProjectManagementTools(this.octokit, this.readOnly);
-      for (const config of projectTools) {
-        this.registerToolConfig(config);
-      }
+      projectTools.forEach(tool => this.registerTool(tool));
+      console.log(`  ✓ Project Management tools (${projectTools.length})`);
     }
 
     // Batch operations tools
     if (this.enabledToolsets.has('batch_operations')) {
       const batchTools = createBatchOperationsTools(this.octokit, this.readOnly);
-      for (const config of batchTools) {
-        this.registerToolConfig(config);
-      }
-    }
-  }
-=======
->>>>>>> 3094452d
+      batchTools.forEach(tool => this.registerTool(tool));
+      console.log(`  ✓ Batch Operations tools (${batchTools.length})`);
+    }
 
     // Register health monitoring tools
     const healthTools = createHealthTools(this.healthManager);
