--- conflicted
+++ resolved
@@ -87,18 +87,13 @@
    * Sets up the MCP server, configures GitHub authentication,
    * parses environment variables, and registers tools.
    */
-<<<<<<< HEAD
   constructor(testMode: boolean = false) {
-=======
-  constructor() {
     // Initialize monitoring first
     logger.info('Starting GitHub MCP Server', { 
       version: SERVER_VERSION,
       node: process.version,
       platform: process.platform
     });
-
->>>>>>> 142948db
     // Initialize MCP server
     this.server = new McpServer({
       name: SERVER_NAME,
@@ -109,30 +104,21 @@
     // Validate environment configuration for security
     const envValidation = validateEnvironmentConfiguration();
     if (!envValidation.isValid) {
-<<<<<<< HEAD
+      logger.error('Environment configuration validation failed', { 
+        errors: envValidation.errors 
+      });
+      
       console.error('ERROR: Environment configuration validation failed:');
       envValidation.errors.forEach(error => console.error(`  - ${error}`));
       console.error('Please check your environment variables and try again.');
       console.error('Create a GitHub Personal Access Token at: https://github.com/settings/tokens');
       console.error('Required scopes: repo, workflow, user, notifications');
-      if (!testMode) {
-        process.exit(1);
-      } else {
-        throw new Error('Environment validation failed: ' + envValidation.errors.join(', '));
-=======
-      logger.error('Environment configuration validation failed', { 
-        errors: envValidation.errors 
-      });
       
       // Don't exit in test environment
-      if (process.env.NODE_ENV !== 'test' && !process.env.VITEST) {
-        console.error('ERROR: Environment configuration validation failed:');
-        envValidation.errors.forEach(error => console.error(`  - ${error}`));
-        console.error('Please check your environment variables and try again.');
-        console.error('Create a GitHub Personal Access Token at: https://github.com/settings/tokens');
-        console.error('Required scopes: repo, workflow, user, notifications');
+      if (!testMode && process.env.NODE_ENV !== 'test' && !process.env.VITEST) {
         process.exit(1);
->>>>>>> 142948db
+      } else if (testMode) {
+        throw new Error('Environment validation failed: ' + envValidation.errors.join(', '));
       }
     }
 
@@ -680,14 +666,6 @@
 // Export for testing
 export { GitHubMCPServer };
 
-<<<<<<< HEAD
-// Start the server
-const server = new GitHubMCPServer();
-server.start().catch((error: Error) => {
-  console.error('Fatal error:', error);
-  process.exit(1);
-});
-=======
 // Main execution
 (async () => {
   try {
@@ -695,10 +673,10 @@
     await server.start();
   } catch (error) {
     logger.error('Failed to start GitHub MCP server', { error });
+    console.error('Fatal error:', error);
     // Error already logged via logger above
     if (process.env.NODE_ENV !== 'test' && !process.env.VITEST) {
       process.exit(1);
     }
   }
-})();
->>>>>>> 142948db
+})();