#!/usr/bin/env node

import { McpServer } from '@modelcontextprotocol/sdk/server/mcp.js';
import { StdioServerTransport } from '@modelcontextprotocol/sdk/server/stdio.js';
import { Octokit } from '@octokit/rest';
import { z } from 'zod';
import { JSONSchema, JSONSchemaProperty, ToolConfig } from './types.js';
import { createRateLimitedOctokit, GitHubRateLimiter, ResponseSizeLimiter } from './rate-limiter.js';

// Environment configuration
import { env, getGitHubToken, getEnabledToolsets, displayConfig } from './env.js';
import { validateEnvironmentConfiguration } from './validation.js';

// Tool modules
import { createRepositoryTools } from './tools/repositories.js';
import { createIssueTools } from './tools/issues.js';
import { createPullRequestTools } from './tools/pull-requests.js';
import { createActionTools } from './tools/actions.js';
import { createCodeSecurityTools } from './tools/code-security.js';
import { createSearchTools } from './tools/search.js';
import { createUserTools } from './tools/users.js';
import { createOrganizationTools } from './tools/organizations.js';
import { createNotificationTools } from './tools/notifications.js';
import { createDiscussionTools } from './tools/discussions.js';
import { createDependabotTools } from './tools/dependabot.js';
import { createSecretScanningTools } from './tools/secret-scanning.js';
import { createRepositoryInsightsTools } from './tools/repository-insights.js';
import { createAdvancedSearchTools } from './tools/advanced-search.js';
import { createProjectManagementTools } from './tools/project-management.js';
import { createBatchOperationsTools } from './tools/batch-operations.js';
import { createOptimizedRepositoryTools } from './tools/optimized-repositories.js';

// Performance optimizations
import { OptimizedAPIClient } from './optimized-api-client.js';
import { globalPerformanceMonitor } from './performance-monitor.js';

// Reliability and health monitoring
import { 
  ReliabilityManager, 
  RetryManager, 
  ConsoleTelemetry, 
  NoOpTelemetry,
  DEFAULT_RETRY_CONFIG 
} from './reliability.js';
import { HealthManager, createHealthTools } from './health.js';
import { formatErrorResponse } from './errors.js';

// Monitoring and observability
import { metrics } from './metrics.js';
import { logger } from './logger.js';

// Server configuration
const SERVER_NAME = 'github-mcp';
const SERVER_VERSION = '1.0.0';

/**
 * GitHub MCP Server - Provides GitHub API integration for the Model Context Protocol
 * 
 * This server enables AI assistants to interact with GitHub repositories, issues,
 * pull requests, actions, and more through a comprehensive set of tools.
 */
export class GitHubMCPServer {
  /** The MCP server instance */
  private server: McpServer;
  /** GitHub API client (Octokit) */
  private octokit: Octokit;
  /** Rate limiter for GitHub API */
  private rateLimiter: GitHubRateLimiter;
  /** Optimized API client with performance features */
  private optimizedClient: OptimizedAPIClient;
  /** Set of enabled toolsets */
  private enabledToolsets: Set<string>;
  /** Whether the server is running in read-only mode */
  private readOnly: boolean;
  /** Set of registered tool names to prevent duplicates */
  private registeredTools = new Set<string>();
  /** Total count of registered tools */
  private toolCount = 0;
  /** Reliability manager for circuit breaker and retry logic */
  private reliabilityManager: ReliabilityManager;
  /** Health manager for system monitoring */
  private healthManager: HealthManager;

  /**
   * Initialize the GitHub MCP Server
   * 
   * Sets up the MCP server, configures GitHub authentication,
   * parses environment variables, and registers tools.
   */
  constructor() {
    // Initialize monitoring first
    logger.info('Starting GitHub MCP Server', { 
      version: SERVER_VERSION,
      node: process.version,
      platform: process.platform
    });

    // Initialize MCP server
    this.server = new McpServer({
      name: SERVER_NAME,
      version: SERVER_VERSION,
      description: 'GitHub API integration for MCP'
    });

    // Validate environment configuration for security
    const envValidation = validateEnvironmentConfiguration();
    if (!envValidation.isValid) {
      logger.error('Environment configuration validation failed', { 
        errors: envValidation.errors 
      });
      
      // Don't exit in test environment
      if (process.env.NODE_ENV !== 'test' && !process.env.VITEST) {
        console.error('ERROR: Environment configuration validation failed:');
        envValidation.errors.forEach(error => console.error(`  - ${error}`));
        console.error('Please check your environment variables and try again.');
        console.error('Create a GitHub Personal Access Token at: https://github.com/settings/tokens');
        console.error('Required scopes: repo, workflow, user, notifications');
        process.exit(1);
      }
    }

    // Get token from environment configuration
    const token = getGitHubToken() || envValidation.sanitizedValues.GITHUB_TOKEN;
    
    // Create rate-limited Octokit instance with logging
    const rateLimitedSetup = createRateLimitedOctokit(token);
    this.octokit = rateLimitedSetup.octokit;
    this.rateLimiter = rateLimitedSetup.rateLimiter;
    
    // Configure base URL if using GitHub Enterprise
    if (env.GITHUB_HOST) {
      this.octokit = new Octokit({
        auth: token,
        baseUrl: env.GITHUB_HOST,
      });
    }
    
    // Add logging to Octokit
    this.octokit.hook.before('request', async (options) => {
      logger.debug('API request', {
        method: options.method,
        url: options.url
      });
    });
    
    this.octokit.hook.after('request', async (response, options) => {
      logger.debug('API response', {
        method: options.method,
        url: options.url,
        status: response.status
      });
    });
    
    this.octokit.hook.error('request', async (error, options) => {
      logger.error('API error', {
        method: options.method,
        url: options.url,
        error: error.message
      });
      throw error;
    });

    // Initialize health monitor
    this.healthManager = new HealthManager();

    // Initialize optimized API client
    this.optimizedClient = new OptimizedAPIClient({
      octokit: this.octokit,
      enableCache: process.env.GITHUB_ENABLE_CACHE !== 'false',
      enableDeduplication: process.env.GITHUB_ENABLE_DEDUPLICATION !== 'false',
      enablePerformanceMonitoring: process.env.GITHUB_ENABLE_MONITORING !== 'false',
    });

    // Parse configuration from validated environment
    this.readOnly = env.GITHUB_READ_ONLY;
    this.enabledToolsets = new Set(getEnabledToolsets());

    // Initialize reliability infrastructure
    const enableVerboseTelemetry = process.env.GITHUB_TELEMETRY_VERBOSE === 'true';
    const telemetry = process.env.GITHUB_TELEMETRY_DISABLE === 'true' 
      ? new NoOpTelemetry() 
      : new ConsoleTelemetry(enableVerboseTelemetry);
    
    const retryManager = new RetryManager(DEFAULT_RETRY_CONFIG, telemetry);
    this.reliabilityManager = new ReliabilityManager(retryManager, telemetry);
    this.healthManager = new HealthManager(this.octokit, this.reliabilityManager);

    // Set up request interception for metrics
    this.setupRequestInterception();

    // Register all tools
    this.registerTools();

    logger.info('GitHub MCP Server initialized', {
      readOnly: this.readOnly,
      toolsets: Array.from(this.enabledToolsets),
      toolCount: this.toolCount
    });
  }

  /**
   * Set up request interception for metrics collection
   */
  private setupRequestInterception() {
    // Hook into Octokit's request lifecycle
    this.octokit.hook.before('request', async (options) => {
      metrics.recordApiCall(options.method, options.url);
      logger.debug('API request', {
        method: options.method,
        url: options.url
      });
    });

    this.octokit.hook.after('request', async (response, options) => {
      logger.debug('API response', {
        method: options.method,
        url: options.url,
        status: response.status
      });
    });

    this.octokit.hook.error('request', async (error, options) => {
      metrics.recordError(error.name, error.message);
      logger.error('API error', {
        method: options.method,
        url: options.url,
        error: error.message
      });
      throw error;
    });
  }

  /**
   * Convert a JSON Schema to a Zod schema for validation
   * 
   * @param schema - The JSON schema to convert
   * @returns A Zod schema object for input validation
   */
  private convertSchemaToZod(schema: JSONSchema): Record<string, z.ZodType> {
    if (!schema?.properties) {
      return {};
    }

    const zodSchema: Record<string, z.ZodType> = {};
    for (const [key, value] of Object.entries(schema.properties)) {
      const prop = value as JSONSchemaProperty;
      let zodType: z.ZodType;
      
      if (prop.type === 'string') {
        zodType = z.string();
      } else if (prop.type === 'number') {
        zodType = z.number();
      } else if (prop.type === 'boolean') {
        zodType = z.boolean();
      } else if (prop.type === 'array') {
        // Try to infer array element type from items property
        if (prop.items) {
          if (prop.items.type === 'string') {
            zodType = z.array(z.string());
          } else if (prop.items.type === 'number') {
            zodType = z.array(z.number());
          } else if (prop.items.type === 'boolean') {
            zodType = z.array(z.boolean());
          } else if (prop.items.type === 'object') {
            zodType = z.array(z.object({}));
          } else {
            zodType = z.array(z.unknown());
          }
        } else {
          zodType = z.array(z.unknown());
        }
      } else if (prop.type === 'object') {
        zodType = z.object({});
      } else {
        zodType = z.unknown();
      }

      if (prop.description) {
        zodType = zodType.describe(prop.description);
      }

      // Handle optional fields
      if (!schema.required || !schema.required.includes(key)) {
        zodType = zodType.optional();
      }

      zodSchema[key] = zodType;
    }

    return zodSchema;
  }

  /**
   * Register a tool configuration with the MCP server
   * 
   * @param config - Tool configuration object containing tool definition and handler
   */
  private registerTool(config: ToolConfig<unknown, unknown>): void {
    // Skip if tool name is already registered (prevent duplicates)
    if (this.registeredTools.has(config.tool.name)) {
      console.warn(`Tool ${config.tool.name} is already registered. Skipping duplicate.`);
      return;
    }

    // Convert the JSON schema to Zod schema for validation
    const zodSchema = this.convertSchemaToZod(config.tool.inputSchema as JSONSchema);

    // Register the tool handler with the MCP server
    this.server.tool(
      config.tool.name,
      config.tool.description || 'GitHub API operation',
      z.object(zodSchema),
      async (args: Record<string, unknown>) => {
        const startTime = Date.now();
        const toolName = config.tool.name;
        try {
          logger.debug(`Tool invoked: ${toolName}`, { args });
          metrics.recordApiCall('TOOL', toolName);
          
          // Execute the tool handler
          const result = await config.handler(args);
          
          const duration = Date.now() - startTime;
          logger.info(`Tool completed: ${toolName}`, { 
            duration, 
            success: true 
          });
          
          // Apply response size limiting
          const { data: limitedResult, truncated, originalSize } = ResponseSizeLimiter.limitResponseSize(result);
          
          let responseText: string;
          if (typeof limitedResult === 'string') {
            responseText = limitedResult;
          } else {
            responseText = JSON.stringify(limitedResult, null, 2);
            // Add truncation warning if response was limited
            if (truncated) {
              const warningMsg = `\n\n[Response truncated - original size: ${originalSize ? Math.round(originalSize / 1024) + 'KB' : 'unknown'}]`;
              responseText += warningMsg;
            }
          }
          
          return {
            content: [
              {
                type: 'text' as const,
                text: responseText,
              },
            ],
          };
        } catch (error: any) {
          const duration = Date.now() - startTime;
          metrics.recordError('TOOL_ERROR', error.message);
          
          // Log error details for debugging
          logger.error(`Tool error: ${toolName}`, {
            error: error.message,
            duration,
            args
          });
          
          // Return standardized error response with both approaches
          const errorMessage = formatErrorResponse(error);
          return {
            content: [
              {
                type: 'text' as const,
                text: `Error: ${errorMessage}`,
              },
            ],
            isError: true,
          };
        }
      }
    );

    // Track registered tool
    this.registeredTools.add(config.tool.name);
    this.toolCount++;
  }

  /**
   * Register all available GitHub tools with the server
   * 
   * Conditionally registers tools based on enabled toolsets
   * and read-only mode configuration.
   */
  private registerTools() {
    // Register tools silently - no console output to avoid breaking MCP protocol

    // Add rate limit status tool (always enabled)
    this.registerTool({
      tool: {
        name: 'get_rate_limit_status',
        description: 'Get current GitHub API rate limit status',
        inputSchema: {
          type: 'object',
          properties: {},
        },
      },
      handler: async () => {
        const status = this.rateLimiter.getStatus();
        return {
          rate_limits: {
            core: {
              limit: status.core.limit,
              remaining: status.core.remaining,
              reset: status.core.reset.toISOString(),
              used: status.core.limit - status.core.remaining,
            },
            search: {
              limit: status.search.limit,
              remaining: status.search.remaining,
              reset: status.search.reset.toISOString(),
              used: status.search.limit - status.search.remaining,
            },
            graphql: {
              limit: status.graphql.limit,
              remaining: status.graphql.remaining,
              reset: status.graphql.reset.toISOString(),
              used: status.graphql.limit - status.graphql.remaining,
            },
          },
          queue_length: status.queueLength,
        };
      },
    });
    // Rate limit status tool registered

    // Register context tools
    if (this.enabledToolsets.has('context')) {
      const contextTools = [
        {
          tool: {
            name: 'get_me',
            description: 'Get my GitHub user profile',
            inputSchema: {
              type: 'object',
              properties: {}
            }
          },
          handler: async () => {
            const reliableCall = this.reliabilityManager.wrapApiCall(
              () => this.octokit.users.getAuthenticated(),
              'users.getAuthenticated',
              { skipRateLimit: false }
            );
            const { data } = await reliableCall();
            return data;
          }
        }
      ];
      contextTools.forEach(tool => this.registerTool(tool));
      // Context tools registered
    }

    // Register repository tools
    if (this.enabledToolsets.has('repos')) {
      // Standard repository tools
      const repoTools = createRepositoryTools(this.octokit, this.readOnly);
      repoTools.forEach(tool => this.registerTool(tool));
      // Repository tools registered

      // Optimized repository tools
      const optimizedRepoTools = createOptimizedRepositoryTools(
        this.optimizedClient,
        this.readOnly
      );
      optimizedRepoTools.forEach(tool => this.registerTool(tool));
      // Optimized repository tools registered
    }

    // Register issue tools
    if (this.enabledToolsets.has('issues')) {
      const issueTools = createIssueTools(this.octokit, this.readOnly);
      issueTools.forEach(tool => this.registerTool(tool));
      // Issue tools registered
    }

    // Register pull request tools
    if (this.enabledToolsets.has('pull_requests')) {
      const prTools = createPullRequestTools(this.octokit, this.readOnly);
      prTools.forEach(tool => this.registerTool(tool));
      // Pull Request tools registered
    }

    // Register GitHub Actions tools
    if (this.enabledToolsets.has('actions')) {
      const actionTools = createActionTools(this.octokit, this.readOnly);
      actionTools.forEach(tool => this.registerTool(tool));
      // GitHub Actions tools registered
    }

    // Register code security tools
    if (this.enabledToolsets.has('code_security')) {
      const codeSecurityTools = createCodeSecurityTools(this.octokit, this.readOnly);
      codeSecurityTools.forEach(tool => this.registerTool(tool));
      // Code Security tools registered
    }

    // Register search tools
    const searchTools = createSearchTools(this.octokit);
    searchTools.forEach(tool => this.registerTool(tool));
    // Search tools registered

    // Register user tools
    if (this.enabledToolsets.has('users')) {
      const userTools = createUserTools(this.octokit, this.readOnly);
      userTools.forEach(tool => this.registerTool(tool));
      // User tools registered
    }

    // Register organization tools
    if (this.enabledToolsets.has('orgs')) {
      const orgTools = createOrganizationTools(this.octokit, this.readOnly);
      orgTools.forEach(tool => this.registerTool(tool));
      // Organization tools registered
    }

    // Register notification tools
    if (this.enabledToolsets.has('notifications')) {
      const notificationTools = createNotificationTools(this.octokit, this.readOnly);
      notificationTools.forEach(tool => this.registerTool(tool));
      // Notification tools registered
    }

    // Register discussion tools
    if (this.enabledToolsets.has('discussions')) {
      const discussionTools = createDiscussionTools(this.octokit, this.readOnly);
      discussionTools.forEach(tool => this.registerTool(tool));
      // Discussion tools registered
    }

    // Register Dependabot tools
    if (this.enabledToolsets.has('dependabot')) {
      const dependabotTools = createDependabotTools(this.octokit, this.readOnly);
      dependabotTools.forEach(tool => this.registerTool(tool));
      // Dependabot tools registered
    }

    // Register secret scanning tools
    if (this.enabledToolsets.has('secret_protection')) {
      const secretScanningTools = createSecretScanningTools(this.octokit, this.readOnly);
      secretScanningTools.forEach(tool => this.registerTool(tool));
      // Secret Scanning tools registered
    }

    // GraphQL repository insights tools
    if (this.enabledToolsets.has('graphql_insights')) {
      const insightsTools = createRepositoryInsightsTools(this.octokit, this.readOnly);
      insightsTools.forEach(tool => this.registerTool(tool));
      // Repository Insights tools registered
    }

    // Advanced search tools
    if (this.enabledToolsets.has('advanced_search')) {
      const advancedSearchTools = createAdvancedSearchTools(this.octokit, this.readOnly);
      advancedSearchTools.forEach(tool => this.registerTool(tool));
      // Advanced Search tools registered
    }

    // Project management tools
    if (this.enabledToolsets.has('project_management')) {
      const projectTools = createProjectManagementTools(this.octokit, this.readOnly);
      projectTools.forEach(tool => this.registerTool(tool));
      // Project Management tools registered
    }

    // Batch operations tools
    if (this.enabledToolsets.has('batch_operations')) {
      const batchTools = createBatchOperationsTools(this.octokit, this.readOnly);
      batchTools.forEach(tool => this.registerTool(tool));
      // Batch Operations tools registered
    }

    // Register health monitoring tools
    const healthTools = createHealthTools(this.healthManager);
    healthTools.forEach(tool => this.registerTool(tool));
    // Health monitoring tools registered

    // Register monitoring and observability tools
    if (this.enabledToolsets.has('monitoring')) {
      // Register health tools
      const healthTools = createHealthTools(this.healthManager);
      healthTools.forEach((tool: any) => this.registerTool(tool));
      // Health tools registered
    }

    // Register performance monitoring tools
    const perfTools = [
      {
        tool: {
          name: 'get_performance_metrics',
          description: 'Get current performance metrics and statistics',
          inputSchema: {
            type: 'object',
            properties: {}
          }
        },
        handler: async () => globalPerformanceMonitor.getMetrics()
      },
      {
        tool: {
          name: 'get_performance_report',
          description: 'Generate a comprehensive performance report',
          inputSchema: {
            type: 'object',
            properties: {}
          }
        },
        handler: async () => globalPerformanceMonitor.generateReport()
      },
      {
        tool: {
          name: 'clear_api_cache',
          description: 'Clear all API response caches',
          inputSchema: {
            type: 'object',
            properties: {}
          }
        },
        handler: async () => {
          this.optimizedClient.clearCache();
          return { success: true, message: 'All caches cleared' };
        }
      }
    ];
    perfTools.forEach(tool => this.registerTool(tool));
    // Performance monitoring tools registered

    // Total tools registered successfully
  }

  /**
   * Start the MCP server
   * 
   * Establishes a stdio connection for communication with the MCP client
   */
  public async start() {
    try {
      const transport = new StdioServerTransport();
      await this.server.connect(transport);
      
      logger.info('GitHub MCP server started', {
        version: SERVER_VERSION,
        transport: 'stdio'
      });
      
      // Server started successfully - avoid console output to not break MCP protocol
      // displayConfig(); // Disabled to avoid console output
    } catch (error) {
      logger.error('Failed to start GitHub MCP server', { error });
      // Failed to start server - logged via logger above
      if (process.env.NODE_ENV !== 'test' && !process.env.VITEST) {
        process.exit(1);
      }
      throw error;
    }
  }
}

<<<<<<< HEAD
// Export for testing
export { GitHubMCPServer };

// Start the server
const server = new GitHubMCPServer();
server.start().catch((error: Error) => {
  console.error('Fatal error:', error);
  process.exit(1);
});
=======
// Main execution
(async () => {
  try {
    const server = new GitHubMCPServer();
    await server.start();
  } catch (error) {
    logger.error('Failed to start GitHub MCP server', { error });
    // Error already logged via logger above
    if (process.env.NODE_ENV !== 'test' && !process.env.VITEST) {
      process.exit(1);
    }
  }
})();
>>>>>>> c63a2eef
<|MERGE_RESOLUTION|>--- conflicted
+++ resolved
@@ -661,17 +661,9 @@
   }
 }
 
-<<<<<<< HEAD
 // Export for testing
 export { GitHubMCPServer };
 
-// Start the server
-const server = new GitHubMCPServer();
-server.start().catch((error: Error) => {
-  console.error('Fatal error:', error);
-  process.exit(1);
-});
-=======
 // Main execution
 (async () => {
   try {
@@ -684,5 +676,4 @@
       process.exit(1);
     }
   }
-})();
->>>>>>> c63a2eef
+})();