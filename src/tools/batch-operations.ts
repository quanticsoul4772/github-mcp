--- conflicted
+++ resolved
@@ -165,9 +165,7 @@
             const repo = result[key];
             if (!repo) return null;
 
-<<<<<<< HEAD
       const result: any = await (octokit as any).graphqlWithComplexity(query);
-=======
             const processed: any = {
               id: repo.id,
               name: repo.name,
@@ -188,7 +186,6 @@
                 pushed: repo.pushedAt,
               },
             };
->>>>>>> c548c68f
 
             if (args.includeLanguages && repo.languages) {
               processed.languages = {
@@ -384,14 +381,11 @@
             }
           `;
 
-<<<<<<< HEAD
       const result: any = await (octokit as any).graphqlWithComplexity(query);
-=======
           const result: any = await octokit.graphql(query);
           if (!result) {
             throw new Error('Batch user query returned no results');
           }
->>>>>>> c548c68f
 
           // Process results - combine user and organization results
           const entities = [];
