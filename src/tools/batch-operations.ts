import { Octokit } from '@octokit/rest';
import { ToolConfig } from '../types.js';
import { withErrorHandling } from '../errors.js';

export function createBatchOperationsTools(octokit: Octokit, readOnly: boolean): ToolConfig[] {
  const tools: ToolConfig[] = [];

  // Batch query multiple repositories
  tools.push({
    tool: {
      name: 'batch_query_repositories',
      description: 'Query multiple repositories in a single GraphQL request for improved performance',
      inputSchema: {
        type: 'object',
        properties: {
          repositories: {
            type: 'array',
            items: {
              type: 'object',
              properties: {
                owner: { type: 'string' },
                repo: { type: 'string' },
                alias: { type: 'string', description: 'Optional alias for the query result' },
              },
              required: ['owner', 'repo'],
            },
            description: 'List of repositories to query (max 10)',
            maxItems: 10,
          },
          includeLanguages: {
            type: 'boolean',
            description: 'Include language statistics',
          },
          includeContributors: {
            type: 'boolean',
            description: 'Include contributor information',
          },
          includeIssuesSummary: {
            type: 'boolean',
            description: 'Include issues and PRs summary',
          },
          includeRecentCommits: {
            type: 'boolean',
            description: 'Include recent commit information',
          },
        },
        required: ['repositories'],
      },
    },
    handler: async (args: any) => {
      return withErrorHandling(
        'batch_query_repositories',
        async () => {
          // Build dynamic GraphQL query for multiple repositories
          const repositoryQueries = args.repositories.map((repo: any, index: number) => {
            const alias = repo.alias || `repo${index}`;
            return `
              ${alias}: repository(owner: "${repo.owner}", name: "${repo.repo}") {
                id
                name
                nameWithOwner
                description
                url
                stargazerCount
                forkCount
                watchers {
                  totalCount
                }
                createdAt
                updatedAt
                pushedAt
                primaryLanguage {
                  name
                  color
                }
                licenseInfo {
                  name
                  spdxId
                }
                ${args.includeLanguages ? `
                languages(first: 10, orderBy: {field: SIZE, direction: DESC}) {
                  edges {
                    size
                    node {
                      name
                      color
                    }
                  }
                  totalSize
                }
                ` : ''}
                ${args.includeContributors ? `
                collaborators(first: 10) {
                  totalCount
                  nodes {
                    login
                    name
                    avatarUrl
                    contributionsCollection {
                      totalCommitContributions
                    }
                  }
                }
                ` : ''}
                ${args.includeIssuesSummary ? `
                issues {
                  totalCount
                }
                openIssues: issues(states: OPEN) {
                  totalCount
                }
                pullRequests {
                  totalCount
                }
                openPullRequests: pullRequests(states: OPEN) {
                  totalCount
                }
                ` : ''}
                ${args.includeRecentCommits ? `
                defaultBranchRef {
                  name
                  target {
                    ... on Commit {
                      history(first: 5) {
                        nodes {
                          committedDate
                          messageHeadline
                          author {
                            user {
                              login
                            }
                          }
                          additions
                          deletions
                        }
                      }
                    }
                  }
                }
                ` : ''}
                repositoryTopics(first: 10) {
                  nodes {
                    topic {
                      name
                    }
                  }
                }
              }
            `;
          }).join('\n');

          const query = `
            query BatchRepositoryQuery {
              ${repositoryQueries}
            }
          `;

          const result: any = await octokit.graphql(query);
          if (!result) {
            throw new Error('Batch repository query returned no results');
          }

          // Process results
          const repositories = Object.keys(result).map(key => {
            const repo = result[key];
            if (!repo) return null;

            const processed: any = {
              id: repo.id,
              name: repo.name,
              fullName: repo.nameWithOwner,
              description: repo.description,
              url: repo.url,
              statistics: {
                stars: repo.stargazerCount,
                forks: repo.forkCount,
                watchers: repo.watchers.totalCount,
              },
              primaryLanguage: repo.primaryLanguage,
              license: repo.licenseInfo,
              topics: repo.repositoryTopics.nodes.map((node: any) => node.topic.name),
              dates: {
                created: repo.createdAt,
                updated: repo.updatedAt,
                pushed: repo.pushedAt,
              },
            };

            if (args.includeLanguages && repo.languages) {
              processed.languages = {
                totalSize: repo.languages.totalSize,
                breakdown: repo.languages.edges.map((edge: any) => ({
                  name: edge.node.name,
                  color: edge.node.color,
                  size: edge.size,
                  percentage: Math.round((edge.size / repo.languages.totalSize) * 100 * 100) / 100,
                })),
              };
            }

            if (args.includeContributors && repo.collaborators) {
              processed.contributors = {
                totalCount: repo.collaborators.totalCount,
                top: repo.collaborators.nodes.map((contributor: any) => ({
                  login: contributor.login,
                  name: contributor.name,
                  avatarUrl: contributor.avatarUrl,
                  commits: contributor.contributionsCollection.totalCommitContributions,
                })),
              };
            }

            if (args.includeIssuesSummary) {
              processed.issues = {
                total: repo.issues?.totalCount || 0,
                open: repo.openIssues?.totalCount || 0,
                closed: (repo.issues?.totalCount || 0) - (repo.openIssues?.totalCount || 0),
              };
              processed.pullRequests = {
                total: repo.pullRequests?.totalCount || 0,
                open: repo.openPullRequests?.totalCount || 0,
                closed: (repo.pullRequests?.totalCount || 0) - (repo.openPullRequests?.totalCount || 0),
              };
            }

            if (args.includeRecentCommits && repo.defaultBranchRef?.target?.history) {
              processed.recentCommits = {
                branch: repo.defaultBranchRef.name,
                commits: repo.defaultBranchRef.target.history.nodes.map((commit: any) => ({
                  date: commit.committedDate,
                  message: commit.messageHeadline,
                  author: commit.author?.user?.login,
                  additions: commit.additions,
                  deletions: commit.deletions,
                })),
              };
            }

            return processed;
          }).filter(Boolean);

          return {
            totalQueried: args.repositories.length,
            successful: repositories.length,
            failed: args.repositories.length - repositories.length,
            repositories,
            summary: {
              totalStars: repositories.reduce((sum: number, repo: any) => sum + (repo.statistics?.stars || 0), 0),
              totalForks: repositories.reduce((sum: number, repo: any) => sum + (repo.statistics?.forks || 0), 0),
              languages: [...new Set(repositories.flatMap((repo: any) => 
                repo.languages?.breakdown?.map((lang: any) => lang.name) || 
                (repo.primaryLanguage ? [repo.primaryLanguage.name] : [])
              ))],
              licenses: [...new Set(repositories.map((repo: any) => repo.license?.name).filter(Boolean))],
            },
          };
        },
        { tool: 'batch_query_repositories', totalRepositories: args.repositories.length }
      );
    },
  });

  // Batch user/organization information
  tools.push({
    tool: {
      name: 'batch_query_users',
      description: 'Query multiple users or organizations in a single request',
      inputSchema: {
        type: 'object',
        properties: {
          usernames: {
            type: 'array',
            items: { type: 'string' },
            description: 'List of usernames to query (max 10)',
            maxItems: 10,
          },
          includeRepositories: {
            type: 'boolean',
            description: 'Include top repositories for each user',
          },
          includeFollowers: {
            type: 'boolean',
            description: 'Include follower/following counts',
          },
          repositoryLimit: {
            type: 'number',
            description: 'Number of top repositories to include per user (max 10)',
            minimum: 1,
            maximum: 10,
          },
        },
        required: ['usernames'],
      },
    },
    handler: async (args: any) => {
      return withErrorHandling(
        'batch_query_users',
        async () => {
          // Build dynamic GraphQL query for multiple users
          const userQueries = args.usernames.map((username: string, index: number) => `
            user${index}: user(login: "${username}") {
              id
              login
              name
              email
              bio
              company
              location
              url
              avatarUrl
              createdAt
              updatedAt
              ${args.includeFollowers ? `
              followers {
                totalCount
              }
              following {
                totalCount
              }
              ` : ''}
              ${args.includeRepositories ? `
              repositories(first: ${args.repositoryLimit || 5}, orderBy: {field: STARGAZERS, direction: DESC}) {
                totalCount
                nodes {
                  name
                  nameWithOwner
                  description
                  url
                  stargazerCount
                  forkCount
                  primaryLanguage {
                    name
                    color
                  }
                  createdAt
                  updatedAt
                }
              }
              ` : ''}
            }
            org${index}: organization(login: "${username}") {
              id
              login
              name
              email
              description
              location
              url
              avatarUrl
              createdAt
              updatedAt
              membersWithRole {
                totalCount
              }
              ${args.includeRepositories ? `
              repositories(first: ${args.repositoryLimit || 5}, orderBy: {field: STARGAZERS, direction: DESC}) {
                totalCount
                nodes {
                  name
                  nameWithOwner
                  description
                  url
                  stargazerCount
                  forkCount
                  primaryLanguage {
                    name
                    color
                  }
                  createdAt
                  updatedAt
                }
              }
              ` : ''}
            }
          `).join('\n');

          const query = `
            query BatchUserQuery {
              ${userQueries}
            }
          `;

          const result: any = await octokit.graphql(query);
          if (!result) {
            throw new Error('Batch user query returned no results');
          }

          // Process results - combine user and organization results
          const entities = [];
          for (let i = 0; i < args.usernames.length; i++) {
            const user = result[`user${i}`];
            const org = result[`org${i}`];
            
            if (user) {
              entities.push({
                ...user,
                type: 'user',
                totalRepositories: user.repositories?.totalCount,
                repositories: user.repositories?.nodes,
              });
            } else if (org) {
              entities.push({
                ...org,
                type: 'organization',
                totalMembers: org.membersWithRole?.totalCount,
                totalRepositories: org.repositories?.totalCount,
                repositories: org.repositories?.nodes,
              });
            } else {
              entities.push({
                login: args.usernames[i],
                error: 'User or organization not found',
              });
            }
          }

          return {
            totalQueried: args.usernames.length,
            found: entities.filter(e => !e.error).length,
            notFound: entities.filter(e => e.error).length,
            entities,
            summary: {
              totalUsers: entities.filter(e => e.type === 'user').length,
              totalOrganizations: entities.filter(e => e.type === 'organization').length,
              totalRepositories: entities.reduce((sum: number, entity: any) => 
                sum + (entity.totalRepositories || 0), 0),
              topLanguages: [...new Set(entities.flatMap((entity: any) => 
                entity.repositories?.map((repo: any) => repo.primaryLanguage?.name).filter(Boolean) || []
              ))],
            },
          };
        },
        { tool: 'batch_query_users', totalUsernames: args.usernames.length }
      );
    },
  });

  // Generic batch GraphQL query builder
  tools.push({
    tool: {
      name: 'batch_graphql_query',
      description: 'Execute a custom batch GraphQL query with multiple operations',
      inputSchema: {
        type: 'object',
        properties: {
          queries: {
            type: 'array',
            items: {
              type: 'object',
              properties: {
                alias: {
                  type: 'string',
                  description: 'Alias for this query result',
                },
                query: {
                  type: 'string',
                  description: 'GraphQL query fragment (without query wrapper)',
                },
                variables: {
                  type: 'object',
                  description: 'Variables for this specific query',
                },
              },
              required: ['alias', 'query'],
            },
            description: 'List of queries to batch together (max 10)',
            maxItems: 10,
          },
        },
        required: ['queries'],
      },
    },
    handler: async (args: any) => {
      return withErrorHandling(
        'batch_graphql_query',
        async () => {
          // Build the combined query with all variables
          const allVariables: any = {};
          const queryFragments = [];

          for (let i = 0; i < args.queries.length; i++) {
            const queryDef = args.queries[i];
            queryFragments.push(`${queryDef.alias}: ${queryDef.query}`);
            
            // Add variables with prefixed names to avoid conflicts
            if (queryDef.variables) {
              for (const [key, value] of Object.entries(queryDef.variables)) {
                allVariables[`${queryDef.alias}_${key}`] = value;
              }
            }
          }

          // Build variable declarations for the query
          const variableDeclarations = Object.keys(allVariables).map(key => {
            const value = allVariables[key];
            let type = 'String';
            if (typeof value === 'number') type = 'Int';
            if (typeof value === 'boolean') type = 'Boolean';
            return `$${key}: ${type}`;
          }).join(', ');

          const fullQuery = `
            query BatchQuery${variableDeclarations ? `(${variableDeclarations})` : ''} {
              ${queryFragments.join('\n')}
            }
          `;

<<<<<<< HEAD
          const result: any = await octokit.graphql(fullQuery, allVariables);
          if (!result) {
            throw new Error('Batch GraphQL query returned no results');
          }
          
          return {
            successful: true,
            totalQueries: args.queries.length,
            results: result,
            executedQuery: fullQuery,
            variables: allVariables,
          };
        },
        { tool: 'batch_graphql_query', totalQueries: args.queries.length }
      );
=======
      try {
        const result: any = await octokit.graphql(fullQuery, allVariables);
        
        return {
          successful: true,
          totalQueries: args.queries.length,
          results: result,
          executedQuery: fullQuery,
          variables: allVariables,
        };
      } catch (error: any) {
        console.error('Batch GraphQL operation failed:', error); // Log for debugging
        return {
          successful: false,
          error: 'Batch operation failed',
          executedQuery: fullQuery,
          variables: allVariables,
        };
      }
>>>>>>> 5b4196e7
    },
  });

  return tools;
}<|MERGE_RESOLUTION|>--- conflicted
+++ resolved
@@ -505,7 +505,6 @@
             }
           `;
 
-<<<<<<< HEAD
           const result: any = await octokit.graphql(fullQuery, allVariables);
           if (!result) {
             throw new Error('Batch GraphQL query returned no results');
@@ -521,7 +520,7 @@
         },
         { tool: 'batch_graphql_query', totalQueries: args.queries.length }
       );
-=======
+
       try {
         const result: any = await octokit.graphql(fullQuery, allVariables);
         
@@ -541,7 +540,6 @@
           variables: allVariables,
         };
       }
->>>>>>> 5b4196e7
     },
   });
 
