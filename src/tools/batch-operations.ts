--- conflicted
+++ resolved
@@ -1,6 +1,5 @@
 import { Octokit } from '@octokit/rest';
 import { ToolConfig } from '../types.js';
-<<<<<<< HEAD
 import {
   validateGraphQLInput,
   validateGraphQLVariableValue,
@@ -9,9 +8,7 @@
   BatchGraphQLQuerySchema,
   GraphQLValidationError
 } from '../graphql-validation.js';
-=======
 import { withErrorHandling } from '../errors.js';
->>>>>>> b35f3ea1
 
 export function createBatchOperationsTools(octokit: Octokit, readOnly: boolean): ToolConfig[] {
   const tools: ToolConfig[] = [];
@@ -59,7 +56,6 @@
       },
     },
     handler: async (args: any) => {
-<<<<<<< HEAD
       // Validate and sanitize input parameters
       const validatedArgs = validateGraphQLInput(BatchRepositoryQuerySchema, args, 'batch_query_repositories');
       
@@ -140,7 +136,6 @@
                       author {
                         user {
                           login
-=======
       return withErrorHandling(
         'batch_query_repositories',
         async () => {
@@ -225,7 +220,6 @@
                           }
                           additions
                           deletions
->>>>>>> b35f3ea1
                         }
                       }
                     }
@@ -254,7 +248,6 @@
             throw new Error('Batch repository query returned no results');
           }
 
-<<<<<<< HEAD
       // Build variable declarations and values
       const variableDeclarations: string[] = [];
       const variableValues: Record<string, any> = {};
@@ -273,7 +266,6 @@
       `;
 
       const result: any = await octokit.graphql(query, variableValues);
-=======
           // Process results
           const repositories = Object.keys(result).map(key => {
             const repo = result[key];
@@ -300,7 +292,6 @@
                 pushed: repo.pushedAt,
               },
             };
->>>>>>> b35f3ea1
 
             if (args.includeLanguages && repo.languages) {
               processed.languages = {
@@ -326,7 +317,6 @@
               };
             }
 
-<<<<<<< HEAD
         if (validatedArgs.includeLanguages && repo.languages) {
           processed.languages = {
             totalSize: repo.languages.totalSize,
@@ -393,7 +383,6 @@
             (repo.primaryLanguage ? [repo.primaryLanguage.name] : [])
           ))],
           licenses: [...new Set(repositories.map((repo: any) => repo.license?.name).filter(Boolean))],
-=======
             if (args.includeIssuesSummary) {
               processed.issues = {
                 total: repo.issues?.totalCount || 0,
@@ -438,7 +427,6 @@
               licenses: [...new Set(repositories.map((repo: any) => repo.license?.name).filter(Boolean))],
             },
           };
->>>>>>> b35f3ea1
         },
         { tool: 'batch_query_repositories', totalRepositories: args.repositories.length }
       );
@@ -478,7 +466,6 @@
       },
     },
     handler: async (args: any) => {
-<<<<<<< HEAD
       // Validate and sanitize input parameters
       const validatedArgs = validateGraphQLInput(BatchUserQuerySchema, args, 'batch_query_users');
       
@@ -508,7 +495,6 @@
           repositories(first: ${validatedArgs.repositoryLimit || 5}, orderBy: {field: STARGAZERS, direction: DESC}) {
             totalCount
             nodes {
-=======
       return withErrorHandling(
         'batch_query_users',
         async () => {
@@ -517,7 +503,6 @@
             user${index}: user(login: "${username}") {
               id
               login
->>>>>>> b35f3ea1
               name
               email
               bio
@@ -555,7 +540,6 @@
               }
               ` : ''}
             }
-<<<<<<< HEAD
           }
           ` : ''}
         }
@@ -577,11 +561,9 @@
           repositories(first: ${validatedArgs.repositoryLimit || 5}, orderBy: {field: STARGAZERS, direction: DESC}) {
             totalCount
             nodes {
-=======
             org${index}: organization(login: "${username}") {
               id
               login
->>>>>>> b35f3ea1
               name
               email
               description
@@ -615,7 +597,6 @@
             }
           `).join('\n');
 
-<<<<<<< HEAD
       // Build variable declarations and values
       const variableDeclarations: string[] = [];
       const variableValues: Record<string, any> = {};
@@ -675,7 +656,6 @@
           topLanguages: [...new Set(entities.flatMap((entity: any) => 
             entity.repositories?.map((repo: any) => repo.primaryLanguage?.name).filter(Boolean) || []
           ))],
-=======
           const query = `
             query BatchUserQuery {
               ${userQueries}
@@ -732,7 +712,6 @@
               ))],
             },
           };
->>>>>>> b35f3ea1
         },
         { tool: 'batch_query_users', totalUsernames: args.usernames.length }
       );
@@ -775,7 +754,6 @@
       },
     },
     handler: async (args: any) => {
-<<<<<<< HEAD
       // Validate and sanitize input parameters
       const validatedArgs = validateGraphQLInput(BatchGraphQLQuerySchema, args, 'batch_graphql_query');
       
@@ -792,7 +770,6 @@
           for (const [key, value] of Object.entries(queryDef.variables)) {
             const variableName = `${queryDef.alias}_${key}`;
             allVariables[variableName] = validateGraphQLVariableValue(value, variableName);
-=======
       return withErrorHandling(
         'batch_graphql_query',
         async () => {
@@ -810,7 +787,6 @@
                 allVariables[`${queryDef.alias}_${key}`] = value;
               }
             }
->>>>>>> b35f3ea1
           }
 
           // Build variable declarations for the query
