import { Octokit } from '@octokit/rest';
import { ToolConfig } from '../types.js';
<<<<<<< HEAD
import { GraphQLPaginationHandler, GraphQLPaginationOptions, GraphQLPaginationUtils } from '../graphql-pagination-handler.js';
=======
import { OptimizedAPIClient } from '../optimized-api-client.js';
import { cachedGraphQL, GraphQLTTL } from '../graphql-utils.js';
>>>>>>> 06e9107f

export function createRepositoryInsightsTools(
  client: Octokit | OptimizedAPIClient, 
  readOnly: boolean
): ToolConfig[] {
import { typedGraphQL, createTypedHandler } from '../graphql-utils.js';
import { RepositoryInsightsResponse, ContributionStatsResponse, CommitActivityResponse } from '../graphql-types.js';
import {
  validateGraphQLInput,
  validateGraphQLVariableValue,
  RepositoryInsightsSchema,
  ContributionStatsSchema,
  CommitActivitySchema,
  GraphQLValidationError
} from '../graphql-validation.js';
import { withErrorHandling } from '../errors.js';

/**
 * Creates repository insights tools using GraphQL API for advanced analytics.
 * 
 * These tools leverage GraphQL's powerful querying capabilities to provide
 * comprehensive repository analytics, contributor insights, and statistical
 * data that would require multiple REST API calls to assemble.
 * 
 * @param octokit - Configured Octokit instance with GraphQL support
 * @param readOnly - Whether to exclude write operations (currently all tools are read-only)
 * @returns Array of repository insights tool configurations
 * 
 * @example
 * ```typescript
 * const tools = createRepositoryInsightsTools(octokit, true);
 * // Returns tools: get_repository_insights, get_contributor_insights, etc.
 * ```
 * 
 * @see https://docs.github.com/en/graphql/reference/objects#repository
 */
export function createRepositoryInsightsTools(octokit: Octokit, readOnly: boolean): ToolConfig[] {
  const tools: ToolConfig[] = [];
  const paginationHandler = new GraphQLPaginationHandler(octokit);

  // Get repository statistics tool
  tools.push({
    tool: {
      name: 'get_repository_insights',
      description: 'Get comprehensive repository statistics including contribution data, language stats, and commit activity',
      inputSchema: {
        type: 'object',
        properties: {
          owner: {
            type: 'string',
            description: 'Repository owner',
          },
          repo: {
            type: 'string',
            description: 'Repository name',
          },
          since: {
            type: 'string',
            description: 'ISO 8601 date to get insights since (default: 1 year ago)',
          },
        },
        required: ['owner', 'repo'],
      },
    },
    handler: createTypedHandler<{owner: string, repo: string, since?: string}, any>(async (args: {owner: string, repo: string, since?: string}) => {
    handler: async (args: any) => {
      // Validate and sanitize input parameters
      const validatedArgs = validateGraphQLInput(RepositoryInsightsSchema, args, 'get_repository_insights');
      
      const query = `
        query($owner: String!, $repo: String!) {
          repository(owner: $owner, name: $repo) {
            name
            description
            stargazerCount
            forkCount
            watchers {
              totalCount
            }
            issues {
              totalCount
            }
            pullRequests {
              totalCount
            }
            releases {
              totalCount
            }
            languages(first: 10, orderBy: {field: SIZE, direction: DESC}) {
              edges {
                size
                node {
                  name
                  color
      return withErrorHandling(
        'get_repository_insights',
        async () => {
          const query = `
            query($owner: String!, $repo: String!) {
              repository(owner: $owner, name: $repo) {
                name
                description
                stargazerCount
                forkCount
                watchers {
                  totalCount
                }
                issues {
                  totalCount
                }
                pullRequests {
                  totalCount
                }
                releases {
                  totalCount
                }
                languages(first: 10, orderBy: {field: SIZE, direction: DESC}) {
                  edges {
                    size
                    node {
                      name
                      color
                    }
                  }
                }
                collaborators {
                  totalCount
                }
                repositoryTopics(first: 20) {
                  nodes {
                    topic {
                      name
                    }
                  }
                }
                licenseInfo {
                  name
                  spdxId
                }
                createdAt
                updatedAt
                pushedAt
                diskUsage
                isArchived
                isDisabled
                isFork
                isTemplate
                visibility
              }
            }
          `;

      const result: any = await cachedGraphQL(client, query, {
      const result = await typedGraphQL<RepositoryInsightsResponse>(octokit, query, {
      // Validate GraphQL variables before execution
      const variables = {
        owner: validateGraphQLVariableValue(validatedArgs.owner, 'owner'),
        repo: validateGraphQLVariableValue(validatedArgs.repo, 'repo'),
      };
      
      const result: any = await octokit.graphql(query, variables);
      const result: any = await (octokit as any).graphqlWithComplexity(query, {
        owner: args.owner,
        repo: args.repo,
      }, {
        ttl: GraphQLTTL.REPOSITORY_INSIGHTS,
        operation: 'get_repository_insights'
      });
          const result: any = await octokit.graphql(query, {
            owner: args.owner,
            repo: args.repo,
          });

          const repository = result.repository;
          if (!repository) {
            throw new Error(`Repository ${args.owner}/${args.repo} not found`);
          }

          return {
            name: repository.name,
            description: repository.description,
            statistics: {
              stars: repository.stargazerCount,
              forks: repository.forkCount,
              watchers: repository.watchers.totalCount,
              issues: repository.issues.totalCount,
              pullRequests: repository.pullRequests.totalCount,
              releases: repository.releases.totalCount,
              collaborators: repository.collaborators.totalCount,
              diskUsage: repository.diskUsage,
            },
            languages: repository.languages.edges.map((edge: any) => ({
              name: edge.node.name,
              color: edge.node.color,
              size: edge.size,
              percentage: Math.round((edge.size / repository.languages.edges.reduce((sum: number, e: any) => sum + e.size, 0)) * 100 * 100) / 100,
            })),
            topics: repository.repositoryTopics.nodes.map((node: any) => node.topic.name),
            license: repository.licenseInfo,
            metadata: {
              createdAt: repository.createdAt,
              updatedAt: repository.updatedAt,
              pushedAt: repository.pushedAt,
              isArchived: repository.isArchived,
              isDisabled: repository.isDisabled,
              isFork: repository.isFork,
              isTemplate: repository.isTemplate,
              visibility: repository.visibility,
            },
          };
        },
      };
    }),
        { tool: 'get_repository_insights', owner: args.owner, repo: args.repo }
      );
    },
  });

  // Get contribution statistics tool
  tools.push({
    tool: {
      name: 'get_contribution_stats',
      description: 'Get contributor statistics for a repository',
      inputSchema: {
        type: 'object',
        properties: {
          owner: {
            type: 'string',
            description: 'Repository owner',
          },
          repo: {
            type: 'string',
            description: 'Repository name',
          },
          first: {
            type: 'number',
            description: 'Number of contributors to return (max 100)',
            minimum: 1,
            maximum: 100,
          },
        },
        required: ['owner', 'repo'],
      },
    },
    handler: async (args: any) => {
      // Validate and sanitize input parameters
      const validatedArgs = validateGraphQLInput(ContributionStatsSchema, args, 'get_contribution_stats');
      
      const query = `
        query($owner: String!, $repo: String!, $first: Int!) {
          repository(owner: $owner, name: $repo) {
            collaborators(first: $first, affiliation: ALL) {
              totalCount
              nodes {
                login
                name
                email
                avatarUrl
                url
                company
                location
                bio
                contributionsCollection {
                  totalCommitContributions
                  totalIssueContributions
                  totalPullRequestContributions
                  totalPullRequestReviewContributions
      return withErrorHandling(
        'get_contribution_stats',
        async () => {
          const query = `
            query($owner: String!, $repo: String!, $first: Int!) {
              repository(owner: $owner, name: $repo) {
                collaborators(first: $first, affiliation: ALL) {
                  totalCount
                  nodes {
                    login
                    name
                    email
                    avatarUrl
                    url
                    company
                    location
                    bio
                    contributionsCollection {
                      totalCommitContributions
                      totalIssueContributions
                      totalPullRequestContributions
                      totalPullRequestReviewContributions
                    }
                  }
                }
                defaultBranchRef {
                  target {
                    ... on Commit {
                      history(first: 100) {
                        totalCount
                        nodes {
                          author {
                            user {
                              login
                            }
                          }
                          committedDate
                          additions
                          deletions
                        }
                      }
                    }
                  }
                }
              }
            }
          `;

          const result: any = await octokit.graphql(query, {
            owner: args.owner,
            repo: args.repo,
            first: args.first || 25,
          });

      const result: any = await cachedGraphQL(client, query, {
      // Validate GraphQL variables before execution
      const variables = {
        owner: validateGraphQLVariableValue(validatedArgs.owner, 'owner'),
        repo: validateGraphQLVariableValue(validatedArgs.repo, 'repo'),
        first: validateGraphQLVariableValue(validatedArgs.first || 25, 'first'),
      };
      
      const result: any = await octokit.graphql(query, variables);
      const result: any = await (octokit as any).graphqlWithComplexity(query, {
        owner: args.owner,
        repo: args.repo,
        first: args.first || 25,
      }, {
        ttl: GraphQLTTL.CONTRIBUTORS,
        operation: 'get_contribution_stats'
      });
          const repository = result.repository;
          if (!repository) {
            throw new Error(`Repository ${args.owner}/${args.repo} not found`);
          }

          const commitHistory = repository.defaultBranchRef?.target?.history?.nodes || [];

          // Aggregate commit statistics by user
          const commitStats: { [login: string]: { commits: number; additions: number; deletions: number; } } = {};
          
          for (const commit of commitHistory) {
            const login = commit.author?.user?.login;
            if (login) {
              if (!commitStats[login]) {
                commitStats[login] = { commits: 0, additions: 0, deletions: 0 };
              }
              commitStats[login].commits++;
              commitStats[login].additions += commit.additions || 0;
              commitStats[login].deletions += commit.deletions || 0;
            }
          }

          return {
            totalContributors: repository.collaborators.totalCount,
            totalCommits: repository.defaultBranchRef?.target?.history?.totalCount || 0,
            contributors: repository.collaborators.nodes.map((contributor: any) => ({
              login: contributor.login,
              name: contributor.name,
              email: contributor.email,
              avatarUrl: contributor.avatarUrl,
              url: contributor.url,
              company: contributor.company,
              location: contributor.location,
              bio: contributor.bio,
              contributions: {
                commits: contributor.contributionsCollection.totalCommitContributions,
                issues: contributor.contributionsCollection.totalIssueContributions,
                pullRequests: contributor.contributionsCollection.totalPullRequestContributions,
                reviews: contributor.contributionsCollection.totalPullRequestReviewContributions,
              },
              commitStats: commitStats[contributor.login] || { commits: 0, additions: 0, deletions: 0 },
            })),
          };
        },
        { tool: 'get_contribution_stats', owner: args.owner, repo: args.repo, first: args.first }
      );
    },
  });

  // Get commit activity patterns tool
  tools.push({
    tool: {
      name: 'get_commit_activity',
      description: 'Get commit activity patterns and frequency analysis',
      inputSchema: {
        type: 'object',
        properties: {
          owner: {
            type: 'string',
            description: 'Repository owner',
          },
          repo: {
            type: 'string',
            description: 'Repository name',
          },
          branch: {
            type: 'string',
            description: 'Branch to analyze (default: default branch)',
          },
          since: {
            type: 'string',
            description: 'ISO 8601 date to analyze commits since',
          },
          until: {
            type: 'string',
            description: 'ISO 8601 date to analyze commits until',
          },
        },
        required: ['owner', 'repo'],
      },
    },
    handler: async (args: any) => {
      // Validate and sanitize input parameters
      const validatedArgs = validateGraphQLInput(CommitActivitySchema, args, 'get_commit_activity');
      
      const query = `
        query($owner: String!, $repo: String!, $branch: String, $since: GitTimestamp, $until: GitTimestamp) {
          repository(owner: $owner, name: $repo) {
            ref(qualifiedName: $branch) {
              target {
                ... on Commit {
                  history(first: 100, since: $since, until: $until) {
                    totalCount
                    nodes {
                      committedDate
                      author {
                        user {
                          login
      return withErrorHandling(
        'get_commit_activity',
        async () => {
          const query = `
            query($owner: String!, $repo: String!, $branch: String, $since: GitTimestamp, $until: GitTimestamp) {
              repository(owner: $owner, name: $repo) {
                ref(qualifiedName: $branch) {
                  target {
                    ... on Commit {
                      history(first: 100, since: $since, until: $until) {
                        totalCount
                        nodes {
                          committedDate
                          author {
                            user {
                              login
                            }
                            date
                          }
                          additions
                          deletions
                          changedFiles
                          messageHeadline
                        }
                      }
                    }
                  }
                }
                defaultBranchRef {
                  name
                  target {
                    ... on Commit {
                      history(first: 100, since: $since, until: $until) {
                        totalCount
                        nodes {
                          committedDate
                          author {
                            user {
                              login
                            }
                            date
                          }
                          additions
                          deletions
                          changedFiles
                          messageHeadline
                        }
                      }
                    }
                  }
                }
              }
            }
          `;

      const result: any = await cachedGraphQL(client, query, {
      // Validate GraphQL variables before execution
      const variables = {
        owner: validateGraphQLVariableValue(validatedArgs.owner, 'owner'),
        repo: validateGraphQLVariableValue(validatedArgs.repo, 'repo'),
        branch: validatedArgs.branch ? validateGraphQLVariableValue(validatedArgs.branch, 'branch') : undefined,
        since: validatedArgs.since ? validateGraphQLVariableValue(validatedArgs.since, 'since') : undefined,
        until: validatedArgs.until ? validateGraphQLVariableValue(validatedArgs.until, 'until') : undefined,
      };
      
      const result: any = await octokit.graphql(query, variables);
      const result: any = await (octokit as any).graphqlWithComplexity(query, {
        owner: args.owner,
        repo: args.repo,
        branch: args.branch,
        since: args.since,
        until: args.until,
      }, {
        ttl: GraphQLTTL.COMMIT_ACTIVITY,
        operation: 'get_commit_activity'
      });
          const result: any = await octokit.graphql(query, {
            owner: args.owner,
            repo: args.repo,
            branch: args.branch,
            since: args.since,
            until: args.until,
          });

          const repository = result.repository;
          if (!repository) {
            throw new Error(`Repository ${args.owner}/${args.repo} not found`);
          }

          const history = args.branch 
            ? repository.ref?.target?.history
            : repository.defaultBranchRef?.target?.history;

          if (!history) {
            throw new Error('Unable to fetch commit history for the specified branch');
          }

          const commits = history.nodes;

          // Analyze patterns
          const hourlyActivity: { [hour: string]: number } = {};
          const dailyActivity: { [day: string]: number } = {};
          const authorActivity: { [author: string]: number } = {};
          
          let totalAdditions = 0;
          let totalDeletions = 0;
          let totalFilesChanged = 0;

          for (const commit of commits) {
            const date = new Date(commit.committedDate);
            const hour = date.getUTCHours().toString();
            const day = date.toISOString().split('T')[0];
            const author = commit.author?.user?.login || 'unknown';

            hourlyActivity[hour] = (hourlyActivity[hour] || 0) + 1;
            dailyActivity[day] = (dailyActivity[day] || 0) + 1;
            authorActivity[author] = (authorActivity[author] || 0) + 1;

            totalAdditions += commit.additions || 0;
            totalDeletions += commit.deletions || 0;
            totalFilesChanged += commit.changedFiles || 0;
          }

          return {
            totalCommits: history.totalCount,
            analyzedCommits: commits.length,
            summary: {
              totalAdditions,
              totalDeletions,
              totalFilesChanged,
              averageAdditionsPerCommit: Math.round(totalAdditions / commits.length),
              averageDeletionsPerCommit: Math.round(totalDeletions / commits.length),
              averageFilesPerCommit: Math.round(totalFilesChanged / commits.length),
            },
            patterns: {
              hourlyActivity: Object.entries(hourlyActivity)
                .map(([hour, count]) => ({ hour: parseInt(hour), commits: count }))
                .sort((a, b) => a.hour - b.hour),
              dailyActivity: Object.entries(dailyActivity)
                .map(([day, count]) => ({ date: day, commits: count }))
                .sort((a, b) => a.date.localeCompare(b.date)),
              topAuthors: Object.entries(authorActivity)
                .map(([author, count]) => ({ author, commits: count }))
                .sort((a, b) => b.commits - a.commits)
                .slice(0, 10),
            },
            recentCommits: commits.slice(0, 10).map((commit: any) => ({
              date: commit.committedDate,
              author: commit.author?.user?.login,
              message: commit.messageHeadline,
              additions: commit.additions,
              deletions: commit.deletions,
              filesChanged: commit.changedFiles,
            })),
          };
        },
        { tool: 'get_commit_activity', owner: args.owner, repo: args.repo, branch: args.branch }
      );
    },
  });

  // Get commit history with proper pagination
  tools.push({
    tool: {
      name: 'get_commit_history_paginated',
      description: 'Get repository commit history with comprehensive pagination support',
      inputSchema: {
        type: 'object',
        properties: {
          owner: {
            type: 'string',
            description: 'Repository owner',
          },
          repo: {
            type: 'string',
            description: 'Repository name',
          },
          branch: {
            type: 'string',
            description: 'Branch to analyze (default: default branch)',
          },
          since: {
            type: 'string',
            description: 'ISO 8601 date to analyze commits since',
          },
          until: {
            type: 'string',
            description: 'ISO 8601 date to analyze commits until',
          },
          first: {
            type: 'number',
            description: 'Number of commits to return per page (min 1, max 100)',
            minimum: 1,
            maximum: 100,
          },
          after: {
            type: 'string',
            description: 'Cursor for pagination',
          },
          autoPage: {
            type: 'boolean',
            description: 'Automatically paginate through all results',
          },
          maxPages: {
            type: 'number',
            description: 'Maximum number of pages to fetch (default 10)',
            minimum: 1,
          },
          maxItems: {
            type: 'number',
            description: 'Maximum number of items to fetch across all pages',
            minimum: 1,
          },
        },
        required: ['owner', 'repo'],
      },
    },
    handler: async (args: any) => {
      try {
        GraphQLPaginationUtils.validatePaginationParams(args);
      } catch (error) {
        throw new Error(`Invalid pagination parameters: ${error.message}`);
      }

      const queryBuilder = paginationHandler.createCommitHistoryQuery(
        args.owner,
        args.repo,
        args.branch,
        args.since,
        args.until
      );

      const paginationOptions: GraphQLPaginationOptions = {
        first: args.first,
        after: args.after,
        autoPage: args.autoPage,
        maxPages: args.maxPages,
        maxItems: args.maxItems,
      };

      const result = await paginationHandler.paginate(queryBuilder, paginationOptions);

      // Calculate statistics from the commits
      const commits = result.data;
      let totalAdditions = 0;
      let totalDeletions = 0;
      let totalFilesChanged = 0;
      const authorActivity: { [author: string]: number } = {};
      const hourlyActivity: { [hour: string]: number } = {};
      const dailyActivity: { [day: string]: number } = {};

      for (const commit of commits) {
        const date = new Date(commit.committedDate);
        const hour = date.getUTCHours().toString();
        const day = date.toISOString().split('T')[0];
        const author = commit.author?.user?.login || 'unknown';

        hourlyActivity[hour] = (hourlyActivity[hour] || 0) + 1;
        dailyActivity[day] = (dailyActivity[day] || 0) + 1;
        authorActivity[author] = (authorActivity[author] || 0) + 1;

        totalAdditions += commit.additions || 0;
        totalDeletions += commit.deletions || 0;
        totalFilesChanged += commit.changedFiles || 0;
      }

      return {
        totalCount: result.totalCount,
        hasNextPage: result.hasMore,
        endCursor: result.nextCursor,
        pageInfo: result.pageInfo,
        analyzedCommits: commits.length,
        summary: {
          totalAdditions,
          totalDeletions,
          totalFilesChanged,
          averageAdditionsPerCommit: commits.length > 0 ? Math.round(totalAdditions / commits.length) : 0,
          averageDeletionsPerCommit: commits.length > 0 ? Math.round(totalDeletions / commits.length) : 0,
          averageFilesPerCommit: commits.length > 0 ? Math.round(totalFilesChanged / commits.length) : 0,
        },
        patterns: {
          hourlyActivity: Object.entries(hourlyActivity)
            .map(([hour, count]) => ({ hour: parseInt(hour), commits: count }))
            .sort((a, b) => a.hour - b.hour),
          dailyActivity: Object.entries(dailyActivity)
            .map(([day, count]) => ({ date: day, commits: count }))
            .sort((a, b) => a.date.localeCompare(b.date)),
          topAuthors: Object.entries(authorActivity)
            .map(([author, count]) => ({ author, commits: count }))
            .sort((a, b) => b.commits - a.commits)
            .slice(0, 10),
        },
        commits,
      };
    },
  });

  return tools;
}<|MERGE_RESOLUTION|>--- conflicted
+++ resolved
@@ -1,11 +1,8 @@
 import { Octokit } from '@octokit/rest';
 import { ToolConfig } from '../types.js';
-<<<<<<< HEAD
 import { GraphQLPaginationHandler, GraphQLPaginationOptions, GraphQLPaginationUtils } from '../graphql-pagination-handler.js';
-=======
 import { OptimizedAPIClient } from '../optimized-api-client.js';
 import { cachedGraphQL, GraphQLTTL } from '../graphql-utils.js';
->>>>>>> 06e9107f
 
 export function createRepositoryInsightsTools(
   client: Octokit | OptimizedAPIClient, 
