--- conflicted
+++ resolved
@@ -88,17 +88,14 @@
             }
           `;
 
-<<<<<<< HEAD
       const result: any = await (octokit as any).graphqlWithComplexity(query, {
         owner: args.owner,
         repo: args.repo,
       });
-=======
           const result: any = await octokit.graphql(query, {
             owner: args.owner,
             repo: args.repo,
           });
->>>>>>> c548c68f
 
           const repository = result.repository;
           if (!repository) {
@@ -224,18 +221,15 @@
             first: args.first || 25,
           });
 
-<<<<<<< HEAD
       const result: any = await (octokit as any).graphqlWithComplexity(query, {
         owner: args.owner,
         repo: args.repo,
         first: args.first || 25,
       });
-=======
           const repository = result.repository;
           if (!repository) {
             throw new Error(`Repository ${args.owner}/${args.repo} not found`);
           }
->>>>>>> c548c68f
 
           const commitHistory = repository.defaultBranchRef?.target?.history?.nodes || [];
 
@@ -369,7 +363,6 @@
             }
           `;
 
-<<<<<<< HEAD
       const result: any = await (octokit as any).graphqlWithComplexity(query, {
         owner: args.owner,
         repo: args.repo,
@@ -377,7 +370,6 @@
         since: args.since,
         until: args.until,
       });
-=======
           const result: any = await octokit.graphql(query, {
             owner: args.owner,
             repo: args.repo,
@@ -385,7 +377,6 @@
             since: args.since,
             until: args.until,
           });
->>>>>>> c548c68f
 
           const repository = result.repository;
           if (!repository) {
