/**
 * Tests for repository tools
 */
import { describe, it, expect, vi, beforeEach } from 'vitest';
import { createRepositoryTools } from './repositories.js';
import { createMockOctokit, mockResponses } from '../__tests__/mocks/octokit.js';
import { ValidationError } from '../validation.js';

describe('Repository Tools', () => {
  let mockOctokit: any;
  let tools: any[];

  beforeEach(() => {
    mockOctokit = createMockOctokit();
    tools = createRepositoryTools(mockOctokit, false);
  });

  describe('get_file_contents', () => {
    let getFileContents: any;

    beforeEach(() => {
      getFileContents = tools.find(tool => tool.tool.name === 'get_file_contents');
    });

    it('should be registered', () => {
      expect(getFileContents).toBeDefined();
      expect(getFileContents.tool.name).toBe('get_file_contents');
      expect(getFileContents.tool.description).toContain('Get file or directory contents');
    });

    it('should validate input parameters', async () => {
      await expect(
        getFileContents.handler({ owner: '', repo: 'test-repo', path: 'README.md' })
      ).rejects.toThrow(ValidationError);

      await expect(
        getFileContents.handler({ owner: 'test-owner', repo: '', path: 'README.md' })
      ).rejects.toThrow(ValidationError);
    });

    it('should get file contents successfully', async () => {
      mockOctokit.rest.repos.getContent.mockResolvedValue({
        data: mockResponses.fileContent,
      });

      const result = await getFileContents.handler({
        owner: 'test-owner',
        repo: 'test-repo',
        path: 'README.md',
      });

      expect(mockOctokit.rest.repos.getContent).toHaveBeenCalledWith({
        owner: 'test-owner',
        repo: 'test-repo',
        path: 'README.md',
        ref: undefined,
      });

      expect(result).toContain('Test file content');
    });

    it('should handle directory contents', async () => {
      const directoryContent = [
        { name: 'file1.txt', type: 'file' },
        { name: 'subdir', type: 'dir' },
      ];

      mockOctokit.rest.repos.getContent.mockResolvedValue({
        data: directoryContent,
      });

      const result = await getFileContents.handler({
        owner: 'test-owner',
        repo: 'test-repo',
        path: 'src/',
      });

      expect(result).toContain('file1.txt');
      expect(result).toContain('subdir');
    });

    it('should handle API errors', async () => {
      mockOctokit.rest.repos.getContent.mockRejectedValue(
        new Error('File not found')
      );

      await expect(
        getFileContents.handler({
          owner: 'test-owner',
          repo: 'test-repo',
          path: 'nonexistent.txt',
        })
      ).rejects.toThrow('File not found');
    });
  });

  describe('list_repositories', () => {
    let listRepos: any;

    beforeEach(() => {
      listRepos = tools.find(tool => tool.tool.name === 'list_repositories');
    });

    it('should be registered', () => {
      expect(listRepos).toBeDefined();
      expect(listRepos.tool.name).toBe('list_repositories');
    });

    it('should list repositories successfully', async () => {
      const repositories = [mockResponses.repo];
      mockOctokit.rest.repos.listForAuthenticatedUser.mockResolvedValue({
        data: repositories,
      });

      const result = await listRepos.handler({ visibility: 'all' });

      expect(mockOctokit.rest.repos.listForAuthenticatedUser).toHaveBeenCalledWith({
        visibility: 'all',
        sort: 'updated',
        direction: 'desc',
        per_page: 30,
        page: 1,
      });

      expect(result).toContain('test-repo');
    });

    it('should handle pagination parameters', async () => {
      mockOctokit.rest.repos.listForAuthenticatedUser.mockResolvedValue({
        data: [mockResponses.repo],
      });

      await listRepos.handler({ page: 2, perPage: 50 });

      expect(mockOctokit.rest.repos.listForAuthenticatedUser).toHaveBeenCalledWith({
        visibility: 'all',
        sort: 'updated',
        direction: 'desc',
        per_page: 50,
        page: 2,
      });
    });
  });

  describe('get_repository', () => {
    let getRepo: any;

    beforeEach(() => {
      getRepo = tools.find(tool => tool.tool.name === 'get_repository');
    });

    it('should be registered', () => {
      expect(getRepo).toBeDefined();
      expect(getRepo.tool.name).toBe('get_repository');
    });

    it('should get repository details successfully', async () => {
      mockOctokit.rest.repos.get.mockResolvedValue({
        data: mockResponses.repo,
      });

      const result = await getRepo.handler({
        owner: 'test-owner',
        repo: 'test-repo',
      });

      expect(mockOctokit.rest.repos.get).toHaveBeenCalledWith({
        owner: 'test-owner',
        repo: 'test-repo',
      });

      expect(result.name).toBe('test-repo');
      expect(result.description).toBe('Test repository');
    });

    it('should validate input parameters', async () => {
      await expect(
        getRepo.handler({ owner: '', repo: 'test-repo' })
      ).rejects.toThrow(ValidationError);

      await expect(
        getRepo.handler({ owner: 'test-owner', repo: '' })
      ).rejects.toThrow(ValidationError);
    });
  });

  describe('create_or_update_file', () => {
    let createUpdateFile: any;

    beforeEach(() => {
      createUpdateFile = tools.find(tool => tool.tool.name === 'create_or_update_file');
    });

    it('should be registered when not in read-only mode', () => {
      expect(createUpdateFile).toBeDefined();
      expect(createUpdateFile.tool.name).toBe('create_or_update_file');
    });

    it('should not be registered in read-only mode', () => {
      const readOnlyTools = createRepositoryTools(mockOctokit, true);
      const readOnlyTool = readOnlyTools.find(tool => tool.tool.name === 'create_or_update_file');
      expect(readOnlyTool).toBeUndefined();
    });

    it('should create file successfully', async () => {
      mockOctokit.rest.repos.createOrUpdateFileContents.mockResolvedValue({
        data: { commit: { sha: 'abc123' } },
      });

      const result = await createUpdateFile.handler({
        owner: 'test-owner',
        repo: 'test-repo',
        path: 'new-file.txt',
        message: 'Add new file',
        content: 'Hello World',
      });

      expect(mockOctokit.rest.repos.createOrUpdateFileContents).toHaveBeenCalledWith({
        owner: 'test-owner',
        repo: 'test-repo',
        path: 'new-file.txt',
        message: 'Add new file',
        content: Buffer.from('Hello World', 'utf8').toString('base64'),
        branch: undefined,
      });

      expect(result).toContain('abc123');
    });

    it('should update existing file with SHA', async () => {
      mockOctokit.rest.repos.createOrUpdateFileContents.mockResolvedValue({
        data: { commit: { sha: 'def456' } },
      });

      await createUpdateFile.handler({
        owner: 'test-owner',
        repo: 'test-repo',
        path: 'existing-file.txt',
        message: 'Update file',
        content: 'Updated content',
        sha: 'existing-sha',
      });

      expect(mockOctokit.rest.repos.createOrUpdateFileContents).toHaveBeenCalledWith({
        owner: 'test-owner',
        repo: 'test-repo',
        path: 'existing-file.txt',
        message: 'Update file',
<<<<<<< HEAD
        content: Buffer.from('Updated content').toString('base64'),
=======
        content: (typeof Buffer !== 'undefined' ? Buffer : require('buffer').Buffer)
          .from('Updated content')
          .toString('base64'),
>>>>>>> 142948db
        sha: 'existing-sha',
        branch: undefined,
      });
    });

    it('should validate inputs', async () => {
      await expect(
        createUpdateFile.handler({
          owner: '',
          repo: 'test-repo',
          path: 'file.txt',
          message: 'message',
          content: 'content',
        })
      ).rejects.toThrow(ValidationError);

      await expect(
        createUpdateFile.handler({
          owner: 'owner',
          repo: 'test-repo',
          path: '../../../etc/passwd',
          message: 'message',
          content: 'content',
        })
      ).rejects.toThrow(ValidationError);
    });
  });

  describe('delete_file', () => {
    let deleteFile: any;

    beforeEach(() => {
      deleteFile = tools.find(tool => tool.tool.name === 'delete_file');
    });

    it('should be registered when not in read-only mode', () => {
      expect(deleteFile).toBeDefined();
      expect(deleteFile.tool.name).toBe('delete_file');
    });

    it('should not be registered in read-only mode', () => {
      const readOnlyTools = createRepositoryTools(mockOctokit, true);
      const readOnlyTool = readOnlyTools.find(tool => tool.tool.name === 'delete_file');
      expect(readOnlyTool).toBeUndefined();
    });

    it('should delete file successfully', async () => {
      mockOctokit.rest.repos.deleteFile.mockResolvedValue({
        data: { commit: { sha: 'delete123' } },
      });

      const result = await deleteFile.handler({
        owner: 'test-owner',
        repo: 'test-repo',
        path: 'file-to-delete.txt',
        message: 'Delete file',
        sha: 'file-sha',
      });

      expect(mockOctokit.rest.repos.deleteFile).toHaveBeenCalledWith({
        owner: 'test-owner',
        repo: 'test-repo',
        path: 'file-to-delete.txt',
        message: 'Delete file',
        sha: 'file-sha',
        branch: undefined,
      });

      expect(result).toContain('delete123');
    });

    it('should validate inputs', async () => {
      await expect(
        deleteFile.handler({
          owner: '',
          repo: 'test-repo',
          path: 'file.txt',
          message: 'message',
          sha: 'sha123',
        })
      ).rejects.toThrow(ValidationError);

      await expect(
        deleteFile.handler({
          owner: 'owner',
          repo: 'test-repo',
          path: '../../../etc/passwd',
          message: 'message',
          sha: 'sha123',
        })
      ).rejects.toThrow(ValidationError);
    });
  });

  describe('list_branches', () => {
    let listBranches: any;

    beforeEach(() => {
      listBranches = tools.find(tool => tool.tool.name === 'list_branches');
    });

    it('should be registered', () => {
      expect(listBranches).toBeDefined();
      expect(listBranches.tool.name).toBe('list_branches');
    });

    it('should list branches successfully', async () => {
      const branches = [
        { name: 'main', commit: { sha: 'abc123' } },
        { name: 'feature-branch', commit: { sha: 'def456' } },
      ];

      mockOctokit.rest.repos.listBranches.mockResolvedValue({
        data: branches,
      });

      const result = await listBranches.handler({
        owner: 'test-owner',
        repo: 'test-repo',
      });

      expect(mockOctokit.rest.repos.listBranches).toHaveBeenCalledWith({
        owner: 'test-owner',
        repo: 'test-repo',
        per_page: 30,
        page: 1,
      });

      expect(result).toContain('main');
      expect(result).toContain('feature-branch');
    });
  });

  describe('fork_repository', () => {
    let forkRepo: any;

    beforeEach(() => {
      forkRepo = tools.find(tool => tool.tool.name === 'fork_repository');
    });

    it('should be registered when not in read-only mode', () => {
      expect(forkRepo).toBeDefined();
      expect(forkRepo.tool.name).toBe('fork_repository');
    });

    it('should not be registered in read-only mode', () => {
      const readOnlyTools = createRepositoryTools(mockOctokit, true);
      const readOnlyTool = readOnlyTools.find(tool => tool.tool.name === 'fork_repository');
      expect(readOnlyTool).toBeUndefined();
    });

    it('should fork repository successfully', async () => {
      mockOctokit.rest.repos.createFork.mockResolvedValue({
        data: { ...mockResponses.repo, name: 'forked-repo' },
      });

      const result = await forkRepo.handler({
        owner: 'original-owner',
        repo: 'original-repo',
      });

      expect(mockOctokit.rest.repos.createFork).toHaveBeenCalledWith({
        owner: 'original-owner',
        repo: 'original-repo',
        organization: undefined,
        name: undefined,
        default_branch_only: undefined,
      });

      expect(result).toContain('forked');
    });

    it('should fork to organization', async () => {
      mockOctokit.rest.repos.createFork.mockResolvedValue({
        data: mockResponses.repo,
      });

      await forkRepo.handler({
        owner: 'original-owner',
        repo: 'original-repo',
        organization: 'my-org',
      });

      expect(mockOctokit.rest.repos.createFork).toHaveBeenCalledWith({
        owner: 'original-owner',
        repo: 'original-repo',
        organization: 'my-org',
        name: undefined,
        default_branch_only: undefined,
      });
    });
  });
});<|MERGE_RESOLUTION|>--- conflicted
+++ resolved
@@ -246,13 +246,7 @@
         repo: 'test-repo',
         path: 'existing-file.txt',
         message: 'Update file',
-<<<<<<< HEAD
-        content: Buffer.from('Updated content').toString('base64'),
-=======
-        content: (typeof Buffer !== 'undefined' ? Buffer : require('buffer').Buffer)
-          .from('Updated content')
-          .toString('base64'),
->>>>>>> 142948db
+        content: Buffer.from('Updated content', 'utf8').toString('base64'),
         sha: 'existing-sha',
         branch: undefined,
       });
