--- conflicted
+++ resolved
@@ -157,10 +157,8 @@
         required: ['owner', 'repo'],
       },
     },
-<<<<<<< HEAD
     handler: async (args: unknown) => {
       const params = args as ListDiscussionsParams;
-=======
     handler: async (args: ListDiscussionsParams) => {
       try {
         GraphQLPaginationUtils.validatePaginationParams(args);
@@ -184,7 +182,6 @@
 
       const result = await paginationHandler.paginate(queryBuilder, paginationOptions);
     handler: createTypedHandler<ListDiscussionsParams, any>(async (args: ListDiscussionsParams) => {
->>>>>>> d6a5836c
       const query = `
         query($owner: String!, $repo: String!, $first: Int!, $after: String, $categoryId: ID) {
           repository(owner: $owner, name: $repo) {
@@ -220,14 +217,12 @@
         }
       `;
 
-<<<<<<< HEAD
       const result: any = await octokit.graphql(query, {
         owner: params.owner,
         repo: params.repo,
         first: params.perPage || 25,
         after: params.after,
         categoryId: params.category,
-=======
       const result: any = await cachedGraphQL(client, query, {
       const result = await typedGraphQL<ListDiscussionsResponse>(octokit, query, {
       const result: any = await (octokit as any).graphqlWithComplexity(query, {
@@ -239,7 +234,6 @@
       }, {
         ttl: GraphQLTTL.DISCUSSIONS_LIST,
         operation: 'list_discussions'
->>>>>>> d6a5836c
       });
 
       return {
@@ -276,12 +270,9 @@
         required: ['owner', 'repo', 'discussionNumber'],
       },
     },
-<<<<<<< HEAD
     handler: async (args: unknown) => {
       const params = args as GetDiscussionParams;
-=======
     handler: createTypedHandler<GetDiscussionParams, any>(async (args: GetDiscussionParams) => {
->>>>>>> d6a5836c
       const query = `
         query($owner: String!, $repo: String!, $number: Int!) {
           repository(owner: $owner, name: $repo) {
@@ -325,12 +316,10 @@
         }
       `;
 
-<<<<<<< HEAD
       const result: any = await octokit.graphql(query, {
         owner: params.owner,
         repo: params.repo,
         number: params.discussionNumber,
-=======
       const result: any = await cachedGraphQL(client, query, {
       const result = await typedGraphQL<GetDiscussionResponse>(octokit, query, {
       const result: any = await (octokit as any).graphqlWithComplexity(query, {
@@ -340,7 +329,6 @@
       }, {
         ttl: GraphQLTTL.DISCUSSION_DETAIL,
         operation: 'get_discussion'
->>>>>>> d6a5836c
       });
 
       return result.repository.discussion;
@@ -395,7 +383,6 @@
         required: ['owner', 'repo', 'discussionNumber'],
       },
     },
-<<<<<<< HEAD
     handler: async (args: unknown) => {
       const params = args as GetDiscussionCommentsParams;
       const query = `
@@ -447,7 +434,6 @@
         number: params.discussionNumber,
         first: params.perPage || 25,
         after: params.after,
-=======
     handler: async (args: GetDiscussionCommentsParams) => {
       try {
         GraphQLPaginationUtils.validatePaginationParams(args);
@@ -480,7 +466,6 @@
       }, {
         ttl: GraphQLTTL.DISCUSSION_COMMENTS,
         operation: 'get_discussion_comments'
->>>>>>> d6a5836c
       });
 
       return {
@@ -535,11 +520,9 @@
         }
       `;
 
-<<<<<<< HEAD
       const result: any = await octokit.graphql(query, {
         owner: params.owner,
         repo: params.repo,
-=======
       const result: any = await cachedGraphQL(client, query, {
       const result: any = await (octokit as any).graphqlWithComplexity(query, {
         owner: args.owner,
@@ -547,7 +530,6 @@
       }, {
         ttl: GraphQLTTL.DISCUSSION_CATEGORIES,
         operation: 'list_discussion_categories'
->>>>>>> d6a5836c
       });
 
       return {
@@ -625,14 +607,11 @@
       const result: any = await cachedGraphQL(client, query, {
       const result: any = await (octokit as any).graphqlWithComplexity(query, {
         searchQuery,
-<<<<<<< HEAD
         first: params.first || 25,
-=======
         first: args.first || 25,
       }, {
         ttl: GraphQLTTL.SEARCH_RESULTS,
         operation: 'search_discussions'
->>>>>>> d6a5836c
       });
 
       return {
@@ -687,11 +666,9 @@
           }
         `;
 
-<<<<<<< HEAD
         const repoResult: any = await octokit.graphql(repoQuery, {
           owner: params.owner,
           repo: params.repo,
-=======
         const repoResult: any = await cachedGraphQL(client, repoQuery, {
         const repoResult: any = await (octokit as any).graphqlWithComplexity(repoQuery, {
           owner: args.owner,
@@ -699,7 +676,6 @@
         }, {
           ttl: GraphQLTTL.REPOSITORY_INFO,
           operation: 'get_repository_id'
->>>>>>> d6a5836c
         });
 
         const mutation = `
@@ -731,18 +707,15 @@
         const result: any = await smartGraphQL(client, mutation, {
         const result: any = await (octokit as any).graphqlWithComplexity(mutation, {
           repositoryId: repoResult.repository.id,
-<<<<<<< HEAD
           title: params.title,
           body: params.body,
           categoryId: params.categoryId,
-=======
           title: args.title,
           body: args.body,
           categoryId: args.categoryId,
         }, {
           isMutation: true,
           operation: 'create_discussion'
->>>>>>> d6a5836c
         });
 
         return result.createDiscussion.discussion;
@@ -794,12 +767,10 @@
           }
         `;
 
-<<<<<<< HEAD
         const result: any = await octokit.graphql(mutation, {
           discussionId: params.discussionId,
           body: params.body,
           replyToId: params.replyToId,
-=======
         const result: any = await smartGraphQL(client, mutation, {
         const result: any = await (octokit as any).graphqlWithComplexity(mutation, {
           discussionId: args.discussionId,
@@ -808,7 +779,6 @@
         }, {
           isMutation: true,
           operation: 'add_discussion_comment'
->>>>>>> d6a5836c
         });
 
         return result.addDiscussionComment.comment;
@@ -867,13 +837,11 @@
           }
         `;
 
-<<<<<<< HEAD
         const result: any = await octokit.graphql(mutation, {
           discussionId: params.discussionId,
           title: params.title,
           body: params.body,
           categoryId: params.categoryId,
-=======
         const result: any = await smartGraphQL(client, mutation, {
         const result: any = await (octokit as any).graphqlWithComplexity(mutation, {
           discussionId: args.discussionId,
@@ -883,7 +851,6 @@
         }, {
           isMutation: true,
           operation: 'update_discussion'
->>>>>>> d6a5836c
         });
 
         return result.updateDiscussion.discussion;
@@ -918,17 +885,14 @@
           }
         `;
 
-<<<<<<< HEAD
         await octokit.graphql(mutation, {
           discussionId: params.discussionId,
-=======
         await smartGraphQL(client, mutation, {
         await (octokit as any).graphqlWithComplexity(mutation, {
           discussionId: args.discussionId,
         }, {
           isMutation: true,
           operation: 'delete_discussion'
->>>>>>> d6a5836c
         });
 
         return {
