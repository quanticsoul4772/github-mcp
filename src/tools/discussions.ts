import { Octokit } from '@octokit/rest';
import { ToolConfig } from '../types.js';
<<<<<<< HEAD
import { GraphQLPaginationHandler, GraphQLPaginationOptions, GraphQLPaginationUtils } from '../graphql-pagination-handler.js';
=======
import { OptimizedAPIClient } from '../optimized-api-client.js';
import { cachedGraphQL, smartGraphQL, GraphQLTTL } from '../graphql-utils.js';
import { typedGraphQL, createTypedHandler } from '../graphql-utils.js';
import {
  ListDiscussionsResponse,
  GetDiscussionResponse,
  GetDiscussionCommentsResponse,
  ListDiscussionCategoriesResponse,
  SearchDiscussionsResponse,
  CreateDiscussionResponse,
  AddDiscussionCommentResponse,
  UpdateDiscussionResponse,
  SimpleRepositoryResponse
} from '../graphql-types.js';
>>>>>>> 06e9107f

interface ListDiscussionsParams {
  owner: string;
  repo: string;
  category?: string;
  after?: string;
  perPage?: number;
  autoPage?: boolean;
  maxPages?: number;
  maxItems?: number;
}

interface GetDiscussionParams {
  owner: string;
  repo: string;
  discussionNumber: number;
}

interface GetDiscussionCommentsParams {
  owner: string;
  repo: string;
  discussionNumber: number;
  after?: string;
  perPage?: number;
  autoPage?: boolean;
  maxPages?: number;
  maxItems?: number;
}

interface ListDiscussionCategoriesParams {
  owner: string;
  repo: string;
}

interface SearchDiscussionsParams {
  query: string;
  owner?: string;
  repo?: string;
  first?: number;
}

interface CreateDiscussionParams {
  owner: string;
  repo: string;
  title: string;
  body: string;
  categoryId: string;
}

interface AddDiscussionCommentParams {
  discussionId: string;
  body: string;
  replyToId?: string;
}

interface UpdateDiscussionParams {
  discussionId: string;
  title?: string;
  body?: string;
  categoryId?: string;
}

interface DeleteDiscussionParams {
  discussionId: string;
}

export function createDiscussionTools(
  client: Octokit | OptimizedAPIClient, 
  readOnly: boolean
): ToolConfig[] {
/**
 * Creates GitHub Discussion tools using GraphQL API.
 * 
 * GitHub Discussions are only available through GraphQL and provide community
 * conversation features around repositories. These tools offer comprehensive
 * discussion management including creation, querying, and moderation.
 * 
 * @param octokit - Configured Octokit instance with GraphQL support
 * @param readOnly - Whether to exclude write operations (create, update, delete)
 * @returns Array of discussion tool configurations
 * 
 * @example
 * ```typescript
 * const tools = createDiscussionTools(octokit, false);
 * // Returns tools: list_discussions, get_discussion, search_discussions, etc.
 * ```
 */
export function createDiscussionTools(octokit: Octokit, readOnly: boolean): ToolConfig[] {
  const tools: ToolConfig[] = [];
  const paginationHandler = new GraphQLPaginationHandler(octokit);

  // Note: GitHub Discussions are accessed through GraphQL API
  // These are simplified implementations - full GraphQL support would be more complex

  // List discussions tool
  tools.push({
    tool: {
      name: 'list_discussions',
      description: 'List discussions in a repository (requires GraphQL)',
      inputSchema: {
        type: 'object',
        properties: {
          owner: {
            type: 'string',
            description: 'Repository owner',
          },
          repo: {
            type: 'string',
            description: 'Repository name',
          },
          category: {
            type: 'string',
            description: 'Optional filter by discussion category ID',
          },
          after: {
            type: 'string',
            description: 'Cursor for pagination',
          },
          perPage: {
            type: 'number',
            description: 'Results per page for pagination (min 1, max 100)',
            minimum: 1,
            maximum: 100,
          },
          autoPage: {
            type: 'boolean',
            description: 'Automatically paginate through all results',
          },
          maxPages: {
            type: 'number',
            description: 'Maximum number of pages to fetch (default 10)',
            minimum: 1,
          },
          maxItems: {
            type: 'number',
            description: 'Maximum number of items to fetch across all pages',
            minimum: 1,
          },
        },
        required: ['owner', 'repo'],
      },
    },
<<<<<<< HEAD
    handler: async (args: ListDiscussionsParams) => {
      try {
        GraphQLPaginationUtils.validatePaginationParams(args);
      } catch (error) {
        throw new Error(`Invalid pagination parameters: ${error.message}`);
      }

      const queryBuilder = paginationHandler.createDiscussionsQuery(
        args.owner,
        args.repo,
        args.category
      );

      const paginationOptions: GraphQLPaginationOptions = {
        first: args.perPage,
        after: args.after,
        autoPage: args.autoPage,
        maxPages: args.maxPages,
        maxItems: args.maxItems,
      };

      const result = await paginationHandler.paginate(queryBuilder, paginationOptions);
=======
    handler: createTypedHandler<ListDiscussionsParams, any>(async (args: ListDiscussionsParams) => {
      const query = `
        query($owner: String!, $repo: String!, $first: Int!, $after: String, $categoryId: ID) {
          repository(owner: $owner, name: $repo) {
            discussions(first: $first, after: $after, categoryId: $categoryId) {
              totalCount
              pageInfo {
                hasNextPage
                endCursor
              }
              nodes {
                id
                number
                title
                body
                createdAt
                updatedAt
                author {
                  login
                }
                category {
                  id
                  name
                  slug
                }
                comments {
                  totalCount
                }
                upvoteCount
                url
              }
            }
          }
        }
      `;

      const result: any = await cachedGraphQL(client, query, {
      const result = await typedGraphQL<ListDiscussionsResponse>(octokit, query, {
      const result: any = await (octokit as any).graphqlWithComplexity(query, {
        owner: args.owner,
        repo: args.repo,
        first: args.perPage || 25,
        after: args.after,
        categoryId: args.category,
      }, {
        ttl: GraphQLTTL.DISCUSSIONS_LIST,
        operation: 'list_discussions'
      });
>>>>>>> 06e9107f

      return {
        total_count: result.totalCount,
        has_next_page: result.hasMore,
        end_cursor: result.nextCursor,
        page_info: result.pageInfo,
        discussions: result.data,
      };
    }),
  });

  // Get discussion tool
  tools.push({
    tool: {
      name: 'get_discussion',
      description: 'Get a specific discussion',
      inputSchema: {
        type: 'object',
        properties: {
          owner: {
            type: 'string',
            description: 'Repository owner',
          },
          repo: {
            type: 'string',
            description: 'Repository name',
          },
          discussionNumber: {
            type: 'number',
            description: 'Discussion number',
          },
        },
        required: ['owner', 'repo', 'discussionNumber'],
      },
    },
    handler: createTypedHandler<GetDiscussionParams, any>(async (args: GetDiscussionParams) => {
      const query = `
        query($owner: String!, $repo: String!, $number: Int!) {
          repository(owner: $owner, name: $repo) {
            discussion(number: $number) {
              id
              number
              title
              body
              bodyHTML
              createdAt
              updatedAt
              author {
                login
                avatarUrl
              }
              category {
                id
                name
                slug
                description
              }
              comments(first: 10) {
                totalCount
                nodes {
                  id
                  body
                  createdAt
                  author {
                    login
                  }
                }
              }
              upvoteCount
              viewerHasUpvoted
              viewerCanUpvote
              viewerCanDelete
              viewerCanUpdate
              url
            }
          }
        }
      `;

      const result: any = await cachedGraphQL(client, query, {
      const result = await typedGraphQL<GetDiscussionResponse>(octokit, query, {
      const result: any = await (octokit as any).graphqlWithComplexity(query, {
        owner: args.owner,
        repo: args.repo,
        number: args.discussionNumber,
      }, {
        ttl: GraphQLTTL.DISCUSSION_DETAIL,
        operation: 'get_discussion'
      });

      return result.repository.discussion;
    }),
  });

  // Get discussion comments tool
  tools.push({
    tool: {
      name: 'get_discussion_comments',
      description: 'Get comments on a discussion',
      inputSchema: {
        type: 'object',
        properties: {
          owner: {
            type: 'string',
            description: 'Repository owner',
          },
          repo: {
            type: 'string',
            description: 'Repository name',
          },
          discussionNumber: {
            type: 'number',
            description: 'Discussion number',
          },
          after: {
            type: 'string',
            description: 'Cursor for pagination',
          },
          perPage: {
            type: 'number',
            description: 'Results per page for pagination (min 1, max 100)',
            minimum: 1,
            maximum: 100,
          },
          autoPage: {
            type: 'boolean',
            description: 'Automatically paginate through all results',
          },
          maxPages: {
            type: 'number',
            description: 'Maximum number of pages to fetch (default 10)',
            minimum: 1,
          },
          maxItems: {
            type: 'number',
            description: 'Maximum number of items to fetch across all pages',
            minimum: 1,
          },
        },
        required: ['owner', 'repo', 'discussionNumber'],
      },
    },
    handler: async (args: GetDiscussionCommentsParams) => {
      try {
        GraphQLPaginationUtils.validatePaginationParams(args);
      } catch (error) {
        throw new Error(`Invalid pagination parameters: ${error.message}`);
      }

<<<<<<< HEAD
      const queryBuilder = paginationHandler.createDiscussionCommentsQuery(
        args.owner,
        args.repo,
        args.discussionNumber
      );

      const paginationOptions: GraphQLPaginationOptions = {
        first: args.perPage,
        after: args.after,
        autoPage: args.autoPage,
        maxPages: args.maxPages,
        maxItems: args.maxItems,
      };

      const result = await paginationHandler.paginate(queryBuilder, paginationOptions);
=======
      const result: any = await cachedGraphQL(client, query, {
      const result: any = await (octokit as any).graphqlWithComplexity(query, {
        owner: args.owner,
        repo: args.repo,
        number: args.discussionNumber,
        first: args.perPage || 25,
        after: args.after,
      }, {
        ttl: GraphQLTTL.DISCUSSION_COMMENTS,
        operation: 'get_discussion_comments'
      });
>>>>>>> 06e9107f

      return {
        total_count: result.totalCount,
        has_next_page: result.hasMore,
        end_cursor: result.nextCursor,
        page_info: result.pageInfo,
        comments: result.data,
      };
    },
  });

  // List discussion categories tool
  tools.push({
    tool: {
      name: 'list_discussion_categories',
      description: 'List discussion categories in a repository',
      inputSchema: {
        type: 'object',
        properties: {
          owner: {
            type: 'string',
            description: 'Repository owner',
          },
          repo: {
            type: 'string',
            description: 'Repository name',
          },
        },
        required: ['owner', 'repo'],
      },
    },
    handler: async (args: ListDiscussionCategoriesParams) => {
      const query = `
        query($owner: String!, $repo: String!) {
          repository(owner: $owner, name: $repo) {
            discussionCategories(first: 100) {
              totalCount
              nodes {
                id
                name
                slug
                description
                emoji
                createdAt
                updatedAt
                isAnswerable
              }
            }
          }
        }
      `;

      const result: any = await cachedGraphQL(client, query, {
      const result: any = await (octokit as any).graphqlWithComplexity(query, {
        owner: args.owner,
        repo: args.repo,
      }, {
        ttl: GraphQLTTL.DISCUSSION_CATEGORIES,
        operation: 'list_discussion_categories'
      });

      return {
        total_count: result.repository.discussionCategories.totalCount,
        categories: result.repository.discussionCategories.nodes,
      };
    },
  });

  // Search discussions tool
  tools.push({
    tool: {
      name: 'search_discussions',
      description: 'Search for discussions',
      inputSchema: {
        type: 'object',
        properties: {
          query: {
            type: 'string',
            description: 'Search query',
          },
          owner: {
            type: 'string',
            description: 'Repository owner (optional)',
          },
          repo: {
            type: 'string',
            description: 'Repository name (optional)',
          },
          first: {
            type: 'number',
            description: 'Number of results to return',
            minimum: 1,
            maximum: 100,
          },
        },
        required: ['query'],
      },
    },
    handler: async (args: SearchDiscussionsParams) => {
      let searchQuery = args.query;
      if (args.owner && args.repo) {
        searchQuery = `repo:${args.owner}/${args.repo} ${searchQuery}`;
      }

      const query = `
        query($searchQuery: String!, $first: Int!) {
          search(query: $searchQuery, type: DISCUSSION, first: $first) {
            discussionCount
            nodes {
              ... on Discussion {
                id
                number
                title
                body
                createdAt
                updatedAt
                author {
                  login
                }
                repository {
                  name
                  owner {
                    login
                  }
                }
                url
              }
            }
          }
        }
      `;

      const result: any = await cachedGraphQL(client, query, {
      const result: any = await (octokit as any).graphqlWithComplexity(query, {
        searchQuery,
        first: args.first || 25,
      }, {
        ttl: GraphQLTTL.SEARCH_RESULTS,
        operation: 'search_discussions'
      });

      return {
        total_count: result.search.discussionCount,
        discussions: result.search.nodes,
      };
    },
  });

  // Add write operations if not in read-only mode
  if (!readOnly) {
    // Create discussion tool
    tools.push({
      tool: {
        name: 'create_discussion',
        description: 'Create a new discussion',
        inputSchema: {
          type: 'object',
          properties: {
            owner: {
              type: 'string',
              description: 'Repository owner',
            },
            repo: {
              type: 'string',
              description: 'Repository name',
            },
            title: {
              type: 'string',
              description: 'Discussion title',
            },
            body: {
              type: 'string',
              description: 'Discussion body',
            },
            categoryId: {
              type: 'string',
              description: 'Category ID for the discussion',
            },
          },
          required: ['owner', 'repo', 'title', 'body', 'categoryId'],
        },
      },
      handler: async (args: CreateDiscussionParams) => {
        // First get the repository ID
        const repoQuery = `
          query($owner: String!, $repo: String!) {
            repository(owner: $owner, name: $repo) {
              id
            }
          }
        `;

        const repoResult: any = await cachedGraphQL(client, repoQuery, {
        const repoResult: any = await (octokit as any).graphqlWithComplexity(repoQuery, {
          owner: args.owner,
          repo: args.repo,
        }, {
          ttl: GraphQLTTL.REPOSITORY_INFO,
          operation: 'get_repository_id'
        });

        const mutation = `
          mutation($repositoryId: ID!, $title: String!, $body: String!, $categoryId: ID!) {
            createDiscussion(input: {
              repositoryId: $repositoryId,
              title: $title,
              body: $body,
              categoryId: $categoryId
            }) {
              discussion {
                id
                number
                title
                body
                createdAt
                author {
                  login
                }
                category {
                  name
                }
                url
              }
            }
          }
        `;

        const result: any = await smartGraphQL(client, mutation, {
        const result: any = await (octokit as any).graphqlWithComplexity(mutation, {
          repositoryId: repoResult.repository.id,
          title: args.title,
          body: args.body,
          categoryId: args.categoryId,
        }, {
          isMutation: true,
          operation: 'create_discussion'
        });

        return result.createDiscussion.discussion;
      },
    });

    // Add discussion comment tool
    tools.push({
      tool: {
        name: 'add_discussion_comment',
        description: 'Add a comment to a discussion',
        inputSchema: {
          type: 'object',
          properties: {
            discussionId: {
              type: 'string',
              description: 'The ID of the discussion',
            },
            body: {
              type: 'string',
              description: 'Comment body',
            },
            replyToId: {
              type: 'string',
              description: 'Optional ID of comment to reply to',
            },
          },
          required: ['discussionId', 'body'],
        },
      },
      handler: async (args: AddDiscussionCommentParams) => {
        const mutation = `
          mutation($discussionId: ID!, $body: String!, $replyToId: ID) {
            addDiscussionComment(input: {
              discussionId: $discussionId,
              body: $body,
              replyToId: $replyToId
            }) {
              comment {
                id
                body
                createdAt
                author {
                  login
                }
              }
            }
          }
        `;

        const result: any = await smartGraphQL(client, mutation, {
        const result: any = await (octokit as any).graphqlWithComplexity(mutation, {
          discussionId: args.discussionId,
          body: args.body,
          replyToId: args.replyToId,
        }, {
          isMutation: true,
          operation: 'add_discussion_comment'
        });

        return result.addDiscussionComment.comment;
      },
    });

    // Update discussion tool
    tools.push({
      tool: {
        name: 'update_discussion',
        description: 'Update a discussion',
        inputSchema: {
          type: 'object',
          properties: {
            discussionId: {
              type: 'string',
              description: 'The ID of the discussion',
            },
            title: {
              type: 'string',
              description: 'New title',
            },
            body: {
              type: 'string',
              description: 'New body',
            },
            categoryId: {
              type: 'string',
              description: 'New category ID',
            },
          },
          required: ['discussionId'],
        },
      },
      handler: async (args: UpdateDiscussionParams) => {
        const mutation = `
          mutation($discussionId: ID!, $title: String, $body: String, $categoryId: ID) {
            updateDiscussion(input: {
              discussionId: $discussionId,
              title: $title,
              body: $body,
              categoryId: $categoryId
            }) {
              discussion {
                id
                number
                title
                body
                updatedAt
                category {
                  name
                }
              }
            }
          }
        `;

        const result: any = await smartGraphQL(client, mutation, {
        const result: any = await (octokit as any).graphqlWithComplexity(mutation, {
          discussionId: args.discussionId,
          title: args.title,
          body: args.body,
          categoryId: args.categoryId,
        }, {
          isMutation: true,
          operation: 'update_discussion'
        });

        return result.updateDiscussion.discussion;
      },
    });

    // Delete discussion tool
    tools.push({
      tool: {
        name: 'delete_discussion',
        description: 'Delete a discussion',
        inputSchema: {
          type: 'object',
          properties: {
            discussionId: {
              type: 'string',
              description: 'The ID of the discussion to delete',
            },
          },
          required: ['discussionId'],
        },
      },
      handler: async (args: DeleteDiscussionParams) => {
        const mutation = `
          mutation($discussionId: ID!) {
            deleteDiscussion(input: {
              id: $discussionId
            }) {
              clientMutationId
            }
          }
        `;

        await smartGraphQL(client, mutation, {
        await (octokit as any).graphqlWithComplexity(mutation, {
          discussionId: args.discussionId,
        }, {
          isMutation: true,
          operation: 'delete_discussion'
        });

        return {
          success: true,
          message: 'Discussion deleted successfully',
        };
      },
    });
  }

  return tools;
}<|MERGE_RESOLUTION|>--- conflicted
+++ resolved
@@ -1,8 +1,6 @@
 import { Octokit } from '@octokit/rest';
 import { ToolConfig } from '../types.js';
-<<<<<<< HEAD
 import { GraphQLPaginationHandler, GraphQLPaginationOptions, GraphQLPaginationUtils } from '../graphql-pagination-handler.js';
-=======
 import { OptimizedAPIClient } from '../optimized-api-client.js';
 import { cachedGraphQL, smartGraphQL, GraphQLTTL } from '../graphql-utils.js';
 import { typedGraphQL, createTypedHandler } from '../graphql-utils.js';
@@ -17,7 +15,6 @@
   UpdateDiscussionResponse,
   SimpleRepositoryResponse
 } from '../graphql-types.js';
->>>>>>> 06e9107f
 
 interface ListDiscussionsParams {
   owner: string;
@@ -160,7 +157,6 @@
         required: ['owner', 'repo'],
       },
     },
-<<<<<<< HEAD
     handler: async (args: ListDiscussionsParams) => {
       try {
         GraphQLPaginationUtils.validatePaginationParams(args);
@@ -183,7 +179,6 @@
       };
 
       const result = await paginationHandler.paginate(queryBuilder, paginationOptions);
-=======
     handler: createTypedHandler<ListDiscussionsParams, any>(async (args: ListDiscussionsParams) => {
       const query = `
         query($owner: String!, $repo: String!, $first: Int!, $after: String, $categoryId: ID) {
@@ -232,7 +227,6 @@
         ttl: GraphQLTTL.DISCUSSIONS_LIST,
         operation: 'list_discussions'
       });
->>>>>>> 06e9107f
 
       return {
         total_count: result.totalCount,
@@ -382,7 +376,6 @@
         throw new Error(`Invalid pagination parameters: ${error.message}`);
       }
 
-<<<<<<< HEAD
       const queryBuilder = paginationHandler.createDiscussionCommentsQuery(
         args.owner,
         args.repo,
@@ -398,7 +391,6 @@
       };
 
       const result = await paginationHandler.paginate(queryBuilder, paginationOptions);
-=======
       const result: any = await cachedGraphQL(client, query, {
       const result: any = await (octokit as any).graphqlWithComplexity(query, {
         owner: args.owner,
@@ -410,7 +402,6 @@
         ttl: GraphQLTTL.DISCUSSION_COMMENTS,
         operation: 'get_discussion_comments'
       });
->>>>>>> 06e9107f
 
       return {
         total_count: result.totalCount,
