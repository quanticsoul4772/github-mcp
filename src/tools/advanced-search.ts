import { Octokit } from '@octokit/rest';
import { ToolConfig } from '../types.js';
import { withErrorHandling } from '../errors.js';

export function createAdvancedSearchTools(octokit: Octokit, readOnly: boolean): ToolConfig[] {
  const tools: ToolConfig[] = [];

  // Cross-repository search tool
  tools.push({
    tool: {
      name: 'search_across_repos',
      description: 'Search across multiple repositories with advanced GraphQL queries',
      inputSchema: {
        type: 'object',
        properties: {
          query: {
            type: 'string',
            description: 'Search query (supports GitHub search syntax)',
          },
          type: {
            type: 'string',
            description: 'Type of search: REPOSITORY, ISSUE, USER, or DISCUSSION',
            enum: ['REPOSITORY', 'ISSUE', 'USER', 'DISCUSSION'],
          },
          first: {
            type: 'number',
            description: 'Number of results to return (max 100)',
            minimum: 1,
            maximum: 100,
          },
          after: {
            type: 'string',
            description: 'Cursor for pagination',
          },
        },
        required: ['query', 'type'],
      },
    },
    handler: async (args: any) => {
      return withErrorHandling(
        'search_across_repos',
        async () => {
          const query = `
            query($searchQuery: String!, $type: SearchType!, $first: Int!, $after: String) {
              search(query: $searchQuery, type: $type, first: $first, after: $after) {
                repositoryCount
                issueCount
                userCount
                discussionCount
                pageInfo {
                  hasNextPage
                  endCursor
                }
                nodes {
                  ... on Repository {
                    id
                    name
                    nameWithOwner
                    description
                    url
                    stargazerCount
                    forkCount
                    createdAt
                    updatedAt
                    primaryLanguage {
                      name
                      color
                    }
                    owner {
                      login
                      avatarUrl
                    }
                    licenseInfo {
                      name
                      spdxId
                    }
                    repositoryTopics(first: 10) {
                      nodes {
                        topic {
                          name
                        }
                      }
                    }
                  }
                  ... on Issue {
                    id
                    number
                    title
                    body
                    url
                    state
                    createdAt
                    updatedAt
                    author {
                      login
                      avatarUrl
                    }
                    repository {
                      name
                      nameWithOwner
                    }
                    labels(first: 10) {
                      nodes {
                        name
                        color
                      }
                    }
                    comments {
                      totalCount
                    }
                  }
                  ... on User {
                    id
                    login
                    name
                    email
                    bio
                    company
                    location
                    url
                    avatarUrl
                    createdAt
                    followers {
                      totalCount
                    }
                    following {
                      totalCount
                    }
                    repositories {
                      totalCount
                    }
                  }
                  ... on Discussion {
                    id
                    number
                    title
                    body
                    url
                    createdAt
                    updatedAt
                    author {
                      login
                      avatarUrl
                    }
                    repository {
                      name
                      nameWithOwner
                    }
                    category {
                      name
                      slug
                    }
                    upvoteCount
                  }
                }
              }
            }
          `;

          const result: any = await octokit.graphql(query, {
            searchQuery: args.query,
            type: args.type,
            first: args.first || 25,
            after: args.after,
          });

<<<<<<< HEAD
      const result: any = await (octokit as any).graphqlWithComplexity(query, {
        searchQuery: args.query,
        type: args.type,
        first: args.first || 25,
        after: args.after,
      });
=======
          if (!result.search) {
            throw new Error('Search query returned no results');
          }
>>>>>>> c548c68f

          return {
            totalCount: {
              repositories: result.search.repositoryCount,
              issues: result.search.issueCount,
              users: result.search.userCount,
              discussions: result.search.discussionCount,
            },
            pageInfo: result.search.pageInfo,
            results: result.search.nodes,
          };
        },
        { tool: 'search_across_repos', query: args.query, type: args.type }
      );
    },
  });

  // Complex repository search with filters
  tools.push({
    tool: {
      name: 'search_repositories_advanced',
      description: 'Advanced repository search with complex filtering and nested data',
      inputSchema: {
        type: 'object',
        properties: {
          query: {
            type: 'string',
            description: 'Base search query',
          },
          language: {
            type: 'string',
            description: 'Filter by primary language',
          },
          stars: {
            type: 'string',
            description: 'Filter by star count (e.g., ">100", "10..50")',
          },
          forks: {
            type: 'string',
            description: 'Filter by fork count (e.g., ">10", "1..20")',
          },
          size: {
            type: 'string',
            description: 'Filter by repository size in KB (e.g., "<1000")',
          },
          created: {
            type: 'string',
            description: 'Filter by creation date (e.g., ">2020-01-01")',
          },
          pushed: {
            type: 'string',
            description: 'Filter by last push date (e.g., ">2023-01-01")',
          },
          license: {
            type: 'string',
            description: 'Filter by license (e.g., "mit", "apache-2.0")',
          },
          topics: {
            type: 'array',
            items: { type: 'string' },
            description: 'Filter by topics',
          },
          includeMetrics: {
            type: 'boolean',
            description: 'Include detailed metrics for each repository',
          },
          first: {
            type: 'number',
            description: 'Number of results to return (max 50)',
            minimum: 1,
            maximum: 50,
          },
        },
        required: ['query'],
      },
    },
    handler: async (args: any) => {
      return withErrorHandling(
        'search_repositories_advanced',
        async () => {
          // Build search query with filters
          let searchQuery = args.query;
          
          if (args.language) searchQuery += ` language:${args.language}`;
          if (args.stars) searchQuery += ` stars:${args.stars}`;
          if (args.forks) searchQuery += ` forks:${args.forks}`;
          if (args.size) searchQuery += ` size:${args.size}`;
          if (args.created) searchQuery += ` created:${args.created}`;
          if (args.pushed) searchQuery += ` pushed:${args.pushed}`;
          if (args.license) searchQuery += ` license:${args.license}`;
          if (args.topics) {
            for (const topic of args.topics) {
              searchQuery += ` topic:${topic}`;
            }
          }

          const baseQuery = `
            query($searchQuery: String!, $first: Int!) {
              search(query: $searchQuery, type: REPOSITORY, first: $first) {
                repositoryCount
                pageInfo {
                  hasNextPage
                  endCursor
                }
                nodes {
                  ... on Repository {
                    id
                    name
                    nameWithOwner
                    description
                    url
                    stargazerCount
                    forkCount
                    watchers {
                      totalCount
                    }
                    createdAt
                    updatedAt
                    pushedAt
                    diskUsage
                    primaryLanguage {
                      name
                      color
                    }
                    languages(first: 10, orderBy: {field: SIZE, direction: DESC}) {
                      edges {
                        size
                        node {
                          name
                          color
                        }
                      }
                    }
                    owner {
                      login
                      avatarUrl
                      ... on User {
                        name
                        company
                      }
                      ... on Organization {
                        name
                        description
                      }
                    }
                    licenseInfo {
                      name
                      spdxId
                    }
                    repositoryTopics(first: 20) {
                      nodes {
                        topic {
                          name
                        }
                      }
                    }
                    ${args.includeMetrics ? `
                    issues {
                      totalCount
                    }
                    pullRequests {
                      totalCount
                    }
                    releases {
                      totalCount
                    }
                    collaborators {
                      totalCount
                    }
                    ` : ''}
                    defaultBranchRef {
                      name
                      target {
                        ... on Commit {
                          committedDate
                        }
                      }
                    }
                  }
                }
              }
            }
          `;

<<<<<<< HEAD
      const result: any = await (octokit as any).graphqlWithComplexity(baseQuery, {
        searchQuery,
        first: args.first || 25,
      });
=======
          const result: any = await octokit.graphql(baseQuery, {
            searchQuery,
            first: args.first || 25,
          });
>>>>>>> c548c68f

          if (!result.search) {
            throw new Error('Advanced repository search returned no results');
          }

          return {
            query: searchQuery,
            totalCount: result.search.repositoryCount,
            pageInfo: result.search.pageInfo,
            repositories: result.search.nodes.map((repo: any) => ({
              id: repo.id,
              name: repo.name,
              fullName: repo.nameWithOwner,
              description: repo.description,
              url: repo.url,
              statistics: {
                stars: repo.stargazerCount,
                forks: repo.forkCount,
                watchers: repo.watchers.totalCount,
                size: repo.diskUsage,
                ...(args.includeMetrics && {
                  issues: repo.issues?.totalCount,
                  pullRequests: repo.pullRequests?.totalCount,
                  releases: repo.releases?.totalCount,
                  collaborators: repo.collaborators?.totalCount,
                }),
              },
              languages: repo.languages.edges.map((edge: any) => ({
                name: edge.node.name,
                color: edge.node.color,
                size: edge.size,
              })),
              primaryLanguage: repo.primaryLanguage,
              owner: repo.owner,
              license: repo.licenseInfo,
              topics: repo.repositoryTopics.nodes.map((node: any) => node.topic.name),
              dates: {
                created: repo.createdAt,
                updated: repo.updatedAt,
                pushed: repo.pushedAt,
                lastCommit: repo.defaultBranchRef?.target?.committedDate,
              },
              defaultBranch: repo.defaultBranchRef?.name,
            })),
          };
        },
        { tool: 'search_repositories_advanced', query: args.query, filters: { language: args.language, stars: args.stars } }
      );
    },
  });

  // Multi-entity search with relationships
  tools.push({
    tool: {
      name: 'search_with_relationships',
      description: 'Search for entities and include their relationships (e.g., user with their repositories)',
      inputSchema: {
        type: 'object',
        properties: {
          entityType: {
            type: 'string',
            description: 'Type of entity to search for',
            enum: ['USER', 'ORGANIZATION'],
          },
          query: {
            type: 'string',
            description: 'Search query for the entity',
          },
          includeRepositories: {
            type: 'boolean',
            description: 'Include repositories owned by the entity',
          },
          includeGists: {
            type: 'boolean',
            description: 'Include gists (for users)',
          },
          includeFollowers: {
            type: 'boolean',
            description: 'Include follower information (for users)',
          },
          repositoryLimit: {
            type: 'number',
            description: 'Maximum number of repositories to include (max 25)',
            minimum: 1,
            maximum: 25,
          },
          first: {
            type: 'number',
            description: 'Number of entities to return (max 20)',
            minimum: 1,
            maximum: 20,
          },
        },
        required: ['entityType', 'query'],
      },
    },
    handler: async (args: any) => {
      return withErrorHandling(
        'search_with_relationships',
        async () => {
          const query = `
            query($searchQuery: String!, $entityType: SearchType!, $first: Int!, $repoLimit: Int!) {
              search(query: $searchQuery, type: $entityType, first: $first) {
                userCount
                pageInfo {
                  hasNextPage
                  endCursor
                }
                nodes {
                  ... on User {
                    id
                    login
                    name
                    email
                    bio
                    company
                    location
                    url
                    avatarUrl
                    createdAt
                    updatedAt
                    ${args.includeRepositories ? `
                    repositories(first: $repoLimit, orderBy: {field: STARGAZERS, direction: DESC}) {
                      totalCount
                      nodes {
                        name
                        nameWithOwner
                        description
                        url
                        stargazerCount
                        forkCount
                        primaryLanguage {
                          name
                          color
                        }
                        createdAt
                        updatedAt
                      }
                    }
                    ` : ''}
                    ${args.includeGists ? `
                    gists(first: 10) {
                      totalCount
                      nodes {
                        name
                        description
                        url
                        createdAt
                        isPublic
                      }
                    }
                    ` : ''}
                    ${args.includeFollowers ? `
                    followers {
                      totalCount
                    }
                    following {
                      totalCount
                    }
                    ` : ''}
                  }
                  ... on Organization {
                    id
                    login
                    name
                    email
                    description
                    location
                    url
                    avatarUrl
                    createdAt
                    updatedAt
                    ${args.includeRepositories ? `
                    repositories(first: $repoLimit, orderBy: {field: STARGAZERS, direction: DESC}) {
                      totalCount
                      nodes {
                        name
                        nameWithOwner
                        description
                        url
                        stargazerCount
                        forkCount
                        primaryLanguage {
                          name
                          color
                        }
                        createdAt
                        updatedAt
                      }
                    }
                    ` : ''}
                    membersWithRole {
                      totalCount
                    }
                  }
                }
              }
            }
          `;

          const result: any = await octokit.graphql(query, {
            searchQuery: args.query,
            entityType: args.entityType,
            first: args.first || 10,
            repoLimit: args.repositoryLimit || 10,
          });

<<<<<<< HEAD
      const result: any = await (octokit as any).graphqlWithComplexity(query, {
        searchQuery: args.query,
        entityType: args.entityType,
        first: args.first || 10,
        repoLimit: args.repositoryLimit || 10,
      });
=======
          if (!result.search) {
            throw new Error('Entity search with relationships returned no results');
          }
>>>>>>> c548c68f

          return {
            totalCount: result.search.userCount,
            pageInfo: result.search.pageInfo,
            entities: result.search.nodes,
          };
        },
        { tool: 'search_with_relationships', entityType: args.entityType, query: args.query }
      );
    },
  });

  return tools;
}<|MERGE_RESOLUTION|>--- conflicted
+++ resolved
@@ -164,18 +164,15 @@
             after: args.after,
           });
 
-<<<<<<< HEAD
       const result: any = await (octokit as any).graphqlWithComplexity(query, {
         searchQuery: args.query,
         type: args.type,
         first: args.first || 25,
         after: args.after,
       });
-=======
           if (!result.search) {
             throw new Error('Search query returned no results');
           }
->>>>>>> c548c68f
 
           return {
             totalCount: {
@@ -360,17 +357,14 @@
             }
           `;
 
-<<<<<<< HEAD
       const result: any = await (octokit as any).graphqlWithComplexity(baseQuery, {
         searchQuery,
         first: args.first || 25,
       });
-=======
           const result: any = await octokit.graphql(baseQuery, {
             searchQuery,
             first: args.first || 25,
           });
->>>>>>> c548c68f
 
           if (!result.search) {
             throw new Error('Advanced repository search returned no results');
@@ -578,18 +572,15 @@
             repoLimit: args.repositoryLimit || 10,
           });
 
-<<<<<<< HEAD
       const result: any = await (octokit as any).graphqlWithComplexity(query, {
         searchQuery: args.query,
         entityType: args.entityType,
         first: args.first || 10,
         repoLimit: args.repositoryLimit || 10,
       });
-=======
           if (!result.search) {
             throw new Error('Entity search with relationships returned no results');
           }
->>>>>>> c548c68f
 
           return {
             totalCount: result.search.userCount,
