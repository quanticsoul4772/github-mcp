import { Octokit } from '@octokit/rest';
import { ToolConfig } from '../types.js';
<<<<<<< HEAD
import {
  validateGraphQLInput,
  validateGraphQLVariableValue,
  CrossRepoSearchSchema,
  AdvancedRepoSearchSchema,
  SearchWithRelationshipsSchema,
  GraphQLValidationError
} from '../graphql-validation.js';
=======
import { withErrorHandling } from '../errors.js';
>>>>>>> b35f3ea1

export function createAdvancedSearchTools(octokit: Octokit, readOnly: boolean): ToolConfig[] {
  const tools: ToolConfig[] = [];

  // Cross-repository search tool
  tools.push({
    tool: {
      name: 'search_across_repos',
      description: 'Search across multiple repositories with advanced GraphQL queries',
      inputSchema: {
        type: 'object',
        properties: {
          query: {
            type: 'string',
            description: 'Search query (supports GitHub search syntax)',
          },
          type: {
            type: 'string',
            description: 'Type of search: REPOSITORY, ISSUE, USER, or DISCUSSION',
            enum: ['REPOSITORY', 'ISSUE', 'USER', 'DISCUSSION'],
          },
          first: {
            type: 'number',
            description: 'Number of results to return (max 100)',
            minimum: 1,
            maximum: 100,
          },
          after: {
            type: 'string',
            description: 'Cursor for pagination',
          },
        },
        required: ['query', 'type'],
      },
    },
    handler: async (args: any) => {
<<<<<<< HEAD
      // Validate and sanitize input parameters
      const validatedArgs = validateGraphQLInput(CrossRepoSearchSchema, args, 'search_across_repos');
      
      const query = `
        query($searchQuery: String!, $type: SearchType!, $first: Int!, $after: String) {
          search(query: $searchQuery, type: $type, first: $first, after: $after) {
            repositoryCount
            issueCount
            userCount
            discussionCount
            pageInfo {
              hasNextPage
              endCursor
            }
            nodes {
              ... on Repository {
                id
                name
                nameWithOwner
                description
                url
                stargazerCount
                forkCount
                createdAt
                updatedAt
                primaryLanguage {
                  name
                  color
                }
                owner {
                  login
                  avatarUrl
                }
                licenseInfo {
                  name
                  spdxId
=======
      return withErrorHandling(
        'search_across_repos',
        async () => {
          const query = `
            query($searchQuery: String!, $type: SearchType!, $first: Int!, $after: String) {
              search(query: $searchQuery, type: $type, first: $first, after: $after) {
                repositoryCount
                issueCount
                userCount
                discussionCount
                pageInfo {
                  hasNextPage
                  endCursor
>>>>>>> b35f3ea1
                }
                nodes {
                  ... on Repository {
                    id
                    name
                    nameWithOwner
                    description
                    url
                    stargazerCount
                    forkCount
                    createdAt
                    updatedAt
                    primaryLanguage {
                      name
                      color
                    }
                    owner {
                      login
                      avatarUrl
                    }
                    licenseInfo {
                      name
                      spdxId
                    }
                    repositoryTopics(first: 10) {
                      nodes {
                        topic {
                          name
                        }
                      }
                    }
                  }
                  ... on Issue {
                    id
                    number
                    title
                    body
                    url
                    state
                    createdAt
                    updatedAt
                    author {
                      login
                      avatarUrl
                    }
                    repository {
                      name
                      nameWithOwner
                    }
                    labels(first: 10) {
                      nodes {
                        name
                        color
                      }
                    }
                    comments {
                      totalCount
                    }
                  }
                  ... on User {
                    id
                    login
                    name
                    email
                    bio
                    company
                    location
                    url
                    avatarUrl
                    createdAt
                    followers {
                      totalCount
                    }
                    following {
                      totalCount
                    }
                    repositories {
                      totalCount
                    }
                  }
                  ... on Discussion {
                    id
                    number
                    title
                    body
                    url
                    createdAt
                    updatedAt
                    author {
                      login
                      avatarUrl
                    }
                    repository {
                      name
                      nameWithOwner
                    }
                    category {
                      name
                      slug
                    }
                    upvoteCount
                  }
                }
              }
            }
          `;

          const result: any = await octokit.graphql(query, {
            searchQuery: args.query,
            type: args.type,
            first: args.first || 25,
            after: args.after,
          });

<<<<<<< HEAD
      // Validate GraphQL variables before execution
      const variables = {
        searchQuery: validateGraphQLVariableValue(validatedArgs.query, 'searchQuery'),
        type: validateGraphQLVariableValue(validatedArgs.type, 'type'),
        first: validateGraphQLVariableValue(validatedArgs.first || 25, 'first'),
        after: validatedArgs.after ? validateGraphQLVariableValue(validatedArgs.after, 'after') : undefined,
      };
      
      const result: any = await octokit.graphql(query, variables);
=======
      const result: any = await (octokit as any).graphqlWithComplexity(query, {
        searchQuery: args.query,
        type: args.type,
        first: args.first || 25,
        after: args.after,
      });
          if (!result.search) {
            throw new Error('Search query returned no results');
          }
>>>>>>> b35f3ea1

          return {
            totalCount: {
              repositories: result.search.repositoryCount,
              issues: result.search.issueCount,
              users: result.search.userCount,
              discussions: result.search.discussionCount,
            },
            pageInfo: result.search.pageInfo,
            results: result.search.nodes,
          };
        },
        { tool: 'search_across_repos', query: args.query, type: args.type }
      );
    },
  });

  // Complex repository search with filters
  tools.push({
    tool: {
      name: 'search_repositories_advanced',
      description: 'Advanced repository search with complex filtering and nested data',
      inputSchema: {
        type: 'object',
        properties: {
          query: {
            type: 'string',
            description: 'Base search query',
          },
          language: {
            type: 'string',
            description: 'Filter by primary language',
          },
          stars: {
            type: 'string',
            description: 'Filter by star count (e.g., ">100", "10..50")',
          },
          forks: {
            type: 'string',
            description: 'Filter by fork count (e.g., ">10", "1..20")',
          },
          size: {
            type: 'string',
            description: 'Filter by repository size in KB (e.g., "<1000")',
          },
          created: {
            type: 'string',
            description: 'Filter by creation date (e.g., ">2020-01-01")',
          },
          pushed: {
            type: 'string',
            description: 'Filter by last push date (e.g., ">2023-01-01")',
          },
          license: {
            type: 'string',
            description: 'Filter by license (e.g., "mit", "apache-2.0")',
          },
          topics: {
            type: 'array',
            items: { type: 'string' },
            description: 'Filter by topics',
          },
          includeMetrics: {
            type: 'boolean',
            description: 'Include detailed metrics for each repository',
          },
          first: {
            type: 'number',
            description: 'Number of results to return (max 50)',
            minimum: 1,
            maximum: 50,
          },
        },
        required: ['query'],
      },
    },
    handler: async (args: any) => {
<<<<<<< HEAD
      // Validate and sanitize input parameters
      const validatedArgs = validateGraphQLInput(AdvancedRepoSearchSchema, args, 'search_repositories_advanced');
      
      // Build search query with filters
      let searchQuery = validatedArgs.query;
      
      if (validatedArgs.language) searchQuery += ` language:${validatedArgs.language}`;
      if (validatedArgs.stars) searchQuery += ` stars:${validatedArgs.stars}`;
      if (validatedArgs.forks) searchQuery += ` forks:${validatedArgs.forks}`;
      if (validatedArgs.size) searchQuery += ` size:${validatedArgs.size}`;
      if (validatedArgs.created) searchQuery += ` created:${validatedArgs.created}`;
      if (validatedArgs.pushed) searchQuery += ` pushed:${validatedArgs.pushed}`;
      if (validatedArgs.license) searchQuery += ` license:${validatedArgs.license}`;
      if (validatedArgs.topics) {
        for (const topic of validatedArgs.topics) {
          searchQuery += ` topic:${topic}`;
        }
      }

      const baseQuery = `
        query($searchQuery: String!, $first: Int!) {
          search(query: $searchQuery, type: REPOSITORY, first: $first) {
            repositoryCount
            pageInfo {
              hasNextPage
              endCursor
=======
      return withErrorHandling(
        'search_repositories_advanced',
        async () => {
          // Build search query with filters
          let searchQuery = args.query;
          
          if (args.language) searchQuery += ` language:${args.language}`;
          if (args.stars) searchQuery += ` stars:${args.stars}`;
          if (args.forks) searchQuery += ` forks:${args.forks}`;
          if (args.size) searchQuery += ` size:${args.size}`;
          if (args.created) searchQuery += ` created:${args.created}`;
          if (args.pushed) searchQuery += ` pushed:${args.pushed}`;
          if (args.license) searchQuery += ` license:${args.license}`;
          if (args.topics) {
            for (const topic of args.topics) {
              searchQuery += ` topic:${topic}`;
>>>>>>> b35f3ea1
            }
          }

          const baseQuery = `
            query($searchQuery: String!, $first: Int!) {
              search(query: $searchQuery, type: REPOSITORY, first: $first) {
                repositoryCount
                pageInfo {
                  hasNextPage
                  endCursor
                }
                nodes {
                  ... on Repository {
                    id
                    name
                    nameWithOwner
                    description
                    url
                    stargazerCount
                    forkCount
                    watchers {
                      totalCount
                    }
                    createdAt
                    updatedAt
                    pushedAt
                    diskUsage
                    primaryLanguage {
                      name
                      color
                    }
                    languages(first: 10, orderBy: {field: SIZE, direction: DESC}) {
                      edges {
                        size
                        node {
                          name
                          color
                        }
                      }
                    }
                    owner {
                      login
                      avatarUrl
                      ... on User {
                        name
                        company
                      }
                      ... on Organization {
                        name
                        description
                      }
                    }
                    licenseInfo {
                      name
                      spdxId
                    }
<<<<<<< HEAD
                  }
                }
                ${validatedArgs.includeMetrics ? `
                issues {
                  totalCount
                }
                pullRequests {
                  totalCount
                }
                releases {
                  totalCount
                }
                collaborators {
                  totalCount
                }
                ` : ''}
                defaultBranchRef {
                  name
                  target {
                    ... on Commit {
                      committedDate
=======
                    repositoryTopics(first: 20) {
                      nodes {
                        topic {
                          name
                        }
                      }
                    }
                    ${args.includeMetrics ? `
                    issues {
                      totalCount
                    }
                    pullRequests {
                      totalCount
                    }
                    releases {
                      totalCount
                    }
                    collaborators {
                      totalCount
                    }
                    ` : ''}
                    defaultBranchRef {
                      name
                      target {
                        ... on Commit {
                          committedDate
                        }
                      }
>>>>>>> b35f3ea1
                    }
                  }
                }
              }
            }
          `;

<<<<<<< HEAD
      // Validate GraphQL variables before execution
      const variables = {
        searchQuery: validateGraphQLVariableValue(searchQuery, 'searchQuery'),
        first: validateGraphQLVariableValue(validatedArgs.first || 25, 'first'),
      };
      
      const result: any = await octokit.graphql(baseQuery, variables);

      return {
        query: searchQuery,
        totalCount: result.search.repositoryCount,
        pageInfo: result.search.pageInfo,
        repositories: result.search.nodes.map((repo: any) => ({
          id: repo.id,
          name: repo.name,
          fullName: repo.nameWithOwner,
          description: repo.description,
          url: repo.url,
          statistics: {
            stars: repo.stargazerCount,
            forks: repo.forkCount,
            watchers: repo.watchers.totalCount,
            size: repo.diskUsage,
            ...(validatedArgs.includeMetrics && {
              issues: repo.issues?.totalCount,
              pullRequests: repo.pullRequests?.totalCount,
              releases: repo.releases?.totalCount,
              collaborators: repo.collaborators?.totalCount,
            }),
          },
          languages: repo.languages.edges.map((edge: any) => ({
            name: edge.node.name,
            color: edge.node.color,
            size: edge.size,
          })),
          primaryLanguage: repo.primaryLanguage,
          owner: repo.owner,
          license: repo.licenseInfo,
          topics: repo.repositoryTopics.nodes.map((node: any) => node.topic.name),
          dates: {
            created: repo.createdAt,
            updated: repo.updatedAt,
            pushed: repo.pushedAt,
            lastCommit: repo.defaultBranchRef?.target?.committedDate,
          },
          defaultBranch: repo.defaultBranchRef?.name,
        })),
      };
=======
      const result: any = await (octokit as any).graphqlWithComplexity(baseQuery, {
        searchQuery,
        first: args.first || 25,
      });
          const result: any = await octokit.graphql(baseQuery, {
            searchQuery,
            first: args.first || 25,
          });

          if (!result.search) {
            throw new Error('Advanced repository search returned no results');
          }

          return {
            query: searchQuery,
            totalCount: result.search.repositoryCount,
            pageInfo: result.search.pageInfo,
            repositories: result.search.nodes.map((repo: any) => ({
              id: repo.id,
              name: repo.name,
              fullName: repo.nameWithOwner,
              description: repo.description,
              url: repo.url,
              statistics: {
                stars: repo.stargazerCount,
                forks: repo.forkCount,
                watchers: repo.watchers.totalCount,
                size: repo.diskUsage,
                ...(args.includeMetrics && {
                  issues: repo.issues?.totalCount,
                  pullRequests: repo.pullRequests?.totalCount,
                  releases: repo.releases?.totalCount,
                  collaborators: repo.collaborators?.totalCount,
                }),
              },
              languages: repo.languages.edges.map((edge: any) => ({
                name: edge.node.name,
                color: edge.node.color,
                size: edge.size,
              })),
              primaryLanguage: repo.primaryLanguage,
              owner: repo.owner,
              license: repo.licenseInfo,
              topics: repo.repositoryTopics.nodes.map((node: any) => node.topic.name),
              dates: {
                created: repo.createdAt,
                updated: repo.updatedAt,
                pushed: repo.pushedAt,
                lastCommit: repo.defaultBranchRef?.target?.committedDate,
              },
              defaultBranch: repo.defaultBranchRef?.name,
            })),
          };
        },
        { tool: 'search_repositories_advanced', query: args.query, filters: { language: args.language, stars: args.stars } }
      );
>>>>>>> b35f3ea1
    },
  });

  // Multi-entity search with relationships
  tools.push({
    tool: {
      name: 'search_with_relationships',
      description: 'Search for entities and include their relationships (e.g., user with their repositories)',
      inputSchema: {
        type: 'object',
        properties: {
          entityType: {
            type: 'string',
            description: 'Type of entity to search for',
            enum: ['USER', 'ORGANIZATION'],
          },
          query: {
            type: 'string',
            description: 'Search query for the entity',
          },
          includeRepositories: {
            type: 'boolean',
            description: 'Include repositories owned by the entity',
          },
          includeGists: {
            type: 'boolean',
            description: 'Include gists (for users)',
          },
          includeFollowers: {
            type: 'boolean',
            description: 'Include follower information (for users)',
          },
          repositoryLimit: {
            type: 'number',
            description: 'Maximum number of repositories to include (max 25)',
            minimum: 1,
            maximum: 25,
          },
          first: {
            type: 'number',
            description: 'Number of entities to return (max 20)',
            minimum: 1,
            maximum: 20,
          },
        },
        required: ['entityType', 'query'],
      },
    },
    handler: async (args: any) => {
<<<<<<< HEAD
      // Validate and sanitize input parameters
      const validatedArgs = validateGraphQLInput(SearchWithRelationshipsSchema, args, 'search_with_relationships');
      
      const query = `
        query($searchQuery: String!, $entityType: SearchType!, $first: Int!, $repoLimit: Int!) {
          search(query: $searchQuery, type: $entityType, first: $first) {
            userCount
            pageInfo {
              hasNextPage
              endCursor
            }
            nodes {
              ... on User {
                id
                login
                name
                email
                bio
                company
                location
                url
                avatarUrl
                createdAt
                updatedAt
                ${validatedArgs.includeRepositories ? `
                repositories(first: $repoLimit, orderBy: {field: STARGAZERS, direction: DESC}) {
                  totalCount
                  nodes {
                    name
                    nameWithOwner
                    description
                    url
                    stargazerCount
                    forkCount
                    primaryLanguage {
                      name
                      color
                    }
                    createdAt
                    updatedAt
                  }
                }
                ` : ''}
                ${validatedArgs.includeGists ? `
                gists(first: 10) {
                  totalCount
                  nodes {
=======
      return withErrorHandling(
        'search_with_relationships',
        async () => {
          const query = `
            query($searchQuery: String!, $entityType: SearchType!, $first: Int!, $repoLimit: Int!) {
              search(query: $searchQuery, type: $entityType, first: $first) {
                userCount
                pageInfo {
                  hasNextPage
                  endCursor
                }
                nodes {
                  ... on User {
                    id
                    login
>>>>>>> b35f3ea1
                    name
                    email
                    bio
                    company
                    location
                    url
                    avatarUrl
                    createdAt
                    updatedAt
                    ${args.includeRepositories ? `
                    repositories(first: $repoLimit, orderBy: {field: STARGAZERS, direction: DESC}) {
                      totalCount
                      nodes {
                        name
                        nameWithOwner
                        description
                        url
                        stargazerCount
                        forkCount
                        primaryLanguage {
                          name
                          color
                        }
                        createdAt
                        updatedAt
                      }
                    }
                    ` : ''}
                    ${args.includeGists ? `
                    gists(first: 10) {
                      totalCount
                      nodes {
                        name
                        description
                        url
                        createdAt
                        isPublic
                      }
                    }
                    ` : ''}
                    ${args.includeFollowers ? `
                    followers {
                      totalCount
                    }
                    following {
                      totalCount
                    }
                    ` : ''}
                  }
<<<<<<< HEAD
                }
                ` : ''}
                ${validatedArgs.includeFollowers ? `
                followers {
                  totalCount
                }
                following {
                  totalCount
                }
                ` : ''}
              }
              ... on Organization {
                id
                login
                name
                email
                description
                location
                url
                avatarUrl
                createdAt
                updatedAt
                ${validatedArgs.includeRepositories ? `
                repositories(first: $repoLimit, orderBy: {field: STARGAZERS, direction: DESC}) {
                  totalCount
                  nodes {
=======
                  ... on Organization {
                    id
                    login
>>>>>>> b35f3ea1
                    name
                    email
                    description
                    location
                    url
                    avatarUrl
                    createdAt
                    updatedAt
                    ${args.includeRepositories ? `
                    repositories(first: $repoLimit, orderBy: {field: STARGAZERS, direction: DESC}) {
                      totalCount
                      nodes {
                        name
                        nameWithOwner
                        description
                        url
                        stargazerCount
                        forkCount
                        primaryLanguage {
                          name
                          color
                        }
                        createdAt
                        updatedAt
                      }
                    }
                    ` : ''}
                    membersWithRole {
                      totalCount
                    }
                  }
                }
              }
            }
          `;

          const result: any = await octokit.graphql(query, {
            searchQuery: args.query,
            entityType: args.entityType,
            first: args.first || 10,
            repoLimit: args.repositoryLimit || 10,
          });

<<<<<<< HEAD
      // Validate GraphQL variables before execution
      const variables = {
        searchQuery: validateGraphQLVariableValue(validatedArgs.query, 'searchQuery'),
        entityType: validateGraphQLVariableValue(validatedArgs.entityType, 'entityType'),
        first: validateGraphQLVariableValue(validatedArgs.first || 10, 'first'),
        repoLimit: validateGraphQLVariableValue(validatedArgs.repositoryLimit || 10, 'repoLimit'),
      };
      
      const result: any = await octokit.graphql(query, variables);
=======
      const result: any = await (octokit as any).graphqlWithComplexity(query, {
        searchQuery: args.query,
        entityType: args.entityType,
        first: args.first || 10,
        repoLimit: args.repositoryLimit || 10,
      });
          if (!result.search) {
            throw new Error('Entity search with relationships returned no results');
          }
>>>>>>> b35f3ea1

          return {
            totalCount: result.search.userCount,
            pageInfo: result.search.pageInfo,
            entities: result.search.nodes,
          };
        },
        { tool: 'search_with_relationships', entityType: args.entityType, query: args.query }
      );
    },
  });

  return tools;
}<|MERGE_RESOLUTION|>--- conflicted
+++ resolved
@@ -1,6 +1,5 @@
 import { Octokit } from '@octokit/rest';
 import { ToolConfig } from '../types.js';
-<<<<<<< HEAD
 import {
   validateGraphQLInput,
   validateGraphQLVariableValue,
@@ -9,9 +8,7 @@
   SearchWithRelationshipsSchema,
   GraphQLValidationError
 } from '../graphql-validation.js';
-=======
 import { withErrorHandling } from '../errors.js';
->>>>>>> b35f3ea1
 
 export function createAdvancedSearchTools(octokit: Octokit, readOnly: boolean): ToolConfig[] {
   const tools: ToolConfig[] = [];
@@ -48,7 +45,6 @@
       },
     },
     handler: async (args: any) => {
-<<<<<<< HEAD
       // Validate and sanitize input parameters
       const validatedArgs = validateGraphQLInput(CrossRepoSearchSchema, args, 'search_across_repos');
       
@@ -85,7 +81,6 @@
                 licenseInfo {
                   name
                   spdxId
-=======
       return withErrorHandling(
         'search_across_repos',
         async () => {
@@ -99,7 +94,6 @@
                 pageInfo {
                   hasNextPage
                   endCursor
->>>>>>> b35f3ea1
                 }
                 nodes {
                   ... on Repository {
@@ -214,7 +208,6 @@
             after: args.after,
           });
 
-<<<<<<< HEAD
       // Validate GraphQL variables before execution
       const variables = {
         searchQuery: validateGraphQLVariableValue(validatedArgs.query, 'searchQuery'),
@@ -224,7 +217,6 @@
       };
       
       const result: any = await octokit.graphql(query, variables);
-=======
       const result: any = await (octokit as any).graphqlWithComplexity(query, {
         searchQuery: args.query,
         type: args.type,
@@ -234,7 +226,6 @@
           if (!result.search) {
             throw new Error('Search query returned no results');
           }
->>>>>>> b35f3ea1
 
           return {
             totalCount: {
@@ -312,7 +303,6 @@
       },
     },
     handler: async (args: any) => {
-<<<<<<< HEAD
       // Validate and sanitize input parameters
       const validatedArgs = validateGraphQLInput(AdvancedRepoSearchSchema, args, 'search_repositories_advanced');
       
@@ -339,7 +329,6 @@
             pageInfo {
               hasNextPage
               endCursor
-=======
       return withErrorHandling(
         'search_repositories_advanced',
         async () => {
@@ -356,7 +345,6 @@
           if (args.topics) {
             for (const topic of args.topics) {
               searchQuery += ` topic:${topic}`;
->>>>>>> b35f3ea1
             }
           }
 
@@ -413,7 +401,6 @@
                       name
                       spdxId
                     }
-<<<<<<< HEAD
                   }
                 }
                 ${validatedArgs.includeMetrics ? `
@@ -435,7 +422,6 @@
                   target {
                     ... on Commit {
                       committedDate
-=======
                     repositoryTopics(first: 20) {
                       nodes {
                         topic {
@@ -464,7 +450,6 @@
                           committedDate
                         }
                       }
->>>>>>> b35f3ea1
                     }
                   }
                 }
@@ -472,7 +457,6 @@
             }
           `;
 
-<<<<<<< HEAD
       // Validate GraphQL variables before execution
       const variables = {
         searchQuery: validateGraphQLVariableValue(searchQuery, 'searchQuery'),
@@ -521,7 +505,6 @@
           defaultBranch: repo.defaultBranchRef?.name,
         })),
       };
-=======
       const result: any = await (octokit as any).graphqlWithComplexity(baseQuery, {
         searchQuery,
         first: args.first || 25,
@@ -578,7 +561,6 @@
         },
         { tool: 'search_repositories_advanced', query: args.query, filters: { language: args.language, stars: args.stars } }
       );
->>>>>>> b35f3ea1
     },
   });
 
@@ -628,7 +610,6 @@
       },
     },
     handler: async (args: any) => {
-<<<<<<< HEAD
       // Validate and sanitize input parameters
       const validatedArgs = validateGraphQLInput(SearchWithRelationshipsSchema, args, 'search_with_relationships');
       
@@ -676,7 +657,6 @@
                 gists(first: 10) {
                   totalCount
                   nodes {
-=======
       return withErrorHandling(
         'search_with_relationships',
         async () => {
@@ -692,7 +672,6 @@
                   ... on User {
                     id
                     login
->>>>>>> b35f3ea1
                     name
                     email
                     bio
@@ -742,7 +721,6 @@
                     }
                     ` : ''}
                   }
-<<<<<<< HEAD
                 }
                 ` : ''}
                 ${validatedArgs.includeFollowers ? `
@@ -769,11 +747,9 @@
                 repositories(first: $repoLimit, orderBy: {field: STARGAZERS, direction: DESC}) {
                   totalCount
                   nodes {
-=======
                   ... on Organization {
                     id
                     login
->>>>>>> b35f3ea1
                     name
                     email
                     description
@@ -817,7 +793,6 @@
             repoLimit: args.repositoryLimit || 10,
           });
 
-<<<<<<< HEAD
       // Validate GraphQL variables before execution
       const variables = {
         searchQuery: validateGraphQLVariableValue(validatedArgs.query, 'searchQuery'),
@@ -827,7 +802,6 @@
       };
       
       const result: any = await octokit.graphql(query, variables);
-=======
       const result: any = await (octokit as any).graphqlWithComplexity(query, {
         searchQuery: args.query,
         entityType: args.entityType,
@@ -837,7 +811,6 @@
           if (!result.search) {
             throw new Error('Entity search with relationships returned no results');
           }
->>>>>>> b35f3ea1
 
           return {
             totalCount: result.search.userCount,
