import { Octokit } from '@octokit/rest';
import { ToolConfig } from '../types.js';
<<<<<<< HEAD
import { GraphQLPaginationHandler, GraphQLPaginationOptions, GraphQLPaginationUtils } from '../graphql-pagination-handler.js';
=======
import {
  validateGraphQLInput,
  validateGraphQLVariableValue,
  CrossRepoSearchSchema,
  AdvancedRepoSearchSchema,
  SearchWithRelationshipsSchema,
  GraphQLValidationError
} from '../graphql-validation.js';
import { withErrorHandling } from '../errors.js';
>>>>>>> 06e9107f

/**
 * Creates advanced search tools using GraphQL API for enhanced search capabilities.
 * 
 * These tools provide sophisticated search functionality that leverages GraphQL's
 * ability to fetch nested relationships and contextual data in single queries,
 * offering performance and feature advantages over REST-based search.
 * 
 * @param octokit - Configured Octokit instance with GraphQL support
 * @param readOnly - Whether to exclude write operations (all search tools are read-only)
 * @returns Array of advanced search tool configurations
 * 
 * @example
 * ```typescript
 * const tools = createAdvancedSearchTools(octokit, true);
 * // Returns tools: search_across_repos, advanced_code_search, etc.
 * ```
 * 
 * @see https://docs.github.com/en/graphql/reference/queries#search
 */
export function createAdvancedSearchTools(octokit: Octokit, readOnly: boolean): ToolConfig[] {
  const tools: ToolConfig[] = [];
  const paginationHandler = new GraphQLPaginationHandler(octokit);

  // Cross-repository search tool
  tools.push({
    tool: {
      name: 'search_across_repos',
      description: 'Search across multiple repositories with advanced GraphQL queries',
      inputSchema: {
        type: 'object',
        properties: {
          query: {
            type: 'string',
            description: 'Search query (supports GitHub search syntax)',
          },
          type: {
            type: 'string',
            description: 'Type of search: REPOSITORY, ISSUE, USER, or DISCUSSION',
            enum: ['REPOSITORY', 'ISSUE', 'USER', 'DISCUSSION'],
          },
          first: {
            type: 'number',
            description: 'Number of results to return (max 100)',
            minimum: 1,
            maximum: 100,
          },
          after: {
            type: 'string',
            description: 'Cursor for pagination',
          },
          autoPage: {
            type: 'boolean',
            description: 'Automatically paginate through all results',
          },
          maxPages: {
            type: 'number',
            description: 'Maximum number of pages to fetch (default 10)',
            minimum: 1,
          },
          maxItems: {
            type: 'number',
            description: 'Maximum number of items to fetch across all pages',
            minimum: 1,
          },
        },
        required: ['query', 'type'],
      },
    },
    handler: async (args: any) => {
<<<<<<< HEAD
      try {
        GraphQLPaginationUtils.validatePaginationParams(args);
      } catch (error) {
        throw new Error(`Invalid pagination parameters: ${error.message}`);
      }

      const queryBuilder = paginationHandler.createSearchQuery(args.query, args.type);

      const paginationOptions: GraphQLPaginationOptions = {
        first: args.first,
        after: args.after,
        autoPage: args.autoPage,
        maxPages: args.maxPages,
        maxItems: args.maxItems,
      };

      const result = await paginationHandler.paginate(queryBuilder, paginationOptions);

      return {
        totalCount: result.totalCount,
        hasNextPage: result.hasMore,
        endCursor: result.nextCursor,
        pageInfo: result.pageInfo,
        results: result.data,
      };
=======
      // Validate and sanitize input parameters
      const validatedArgs = validateGraphQLInput(CrossRepoSearchSchema, args, 'search_across_repos');
      
      const query = `
        query($searchQuery: String!, $type: SearchType!, $first: Int!, $after: String) {
          search(query: $searchQuery, type: $type, first: $first, after: $after) {
            repositoryCount
            issueCount
            userCount
            discussionCount
            pageInfo {
              hasNextPage
              endCursor
            }
            nodes {
              ... on Repository {
                id
                name
                nameWithOwner
                description
                url
                stargazerCount
                forkCount
                createdAt
                updatedAt
                primaryLanguage {
                  name
                  color
                }
                owner {
                  login
                  avatarUrl
                }
                licenseInfo {
                  name
                  spdxId
      return withErrorHandling(
        'search_across_repos',
        async () => {
          const query = `
            query($searchQuery: String!, $type: SearchType!, $first: Int!, $after: String) {
              search(query: $searchQuery, type: $type, first: $first, after: $after) {
                repositoryCount
                issueCount
                userCount
                discussionCount
                pageInfo {
                  hasNextPage
                  endCursor
                }
                nodes {
                  ... on Repository {
                    id
                    name
                    nameWithOwner
                    description
                    url
                    stargazerCount
                    forkCount
                    createdAt
                    updatedAt
                    primaryLanguage {
                      name
                      color
                    }
                    owner {
                      login
                      avatarUrl
                    }
                    licenseInfo {
                      name
                      spdxId
                    }
                    repositoryTopics(first: 10) {
                      nodes {
                        topic {
                          name
                        }
                      }
                    }
                  }
                  ... on Issue {
                    id
                    number
                    title
                    body
                    url
                    state
                    createdAt
                    updatedAt
                    author {
                      login
                      avatarUrl
                    }
                    repository {
                      name
                      nameWithOwner
                    }
                    labels(first: 10) {
                      nodes {
                        name
                        color
                      }
                    }
                    comments {
                      totalCount
                    }
                  }
                  ... on User {
                    id
                    login
                    name
                    email
                    bio
                    company
                    location
                    url
                    avatarUrl
                    createdAt
                    followers {
                      totalCount
                    }
                    following {
                      totalCount
                    }
                    repositories {
                      totalCount
                    }
                  }
                  ... on Discussion {
                    id
                    number
                    title
                    body
                    url
                    createdAt
                    updatedAt
                    author {
                      login
                      avatarUrl
                    }
                    repository {
                      name
                      nameWithOwner
                    }
                    category {
                      name
                      slug
                    }
                    upvoteCount
                  }
                }
              }
            }
          `;

          const result: any = await octokit.graphql(query, {
            searchQuery: args.query,
            type: args.type,
            first: args.first || 25,
            after: args.after,
          });

      // Validate GraphQL variables before execution
      const variables = {
        searchQuery: validateGraphQLVariableValue(validatedArgs.query, 'searchQuery'),
        type: validateGraphQLVariableValue(validatedArgs.type, 'type'),
        first: validateGraphQLVariableValue(validatedArgs.first || 25, 'first'),
        after: validatedArgs.after ? validateGraphQLVariableValue(validatedArgs.after, 'after') : undefined,
      };
      
      const result: any = await octokit.graphql(query, variables);
      const result: any = await (octokit as any).graphqlWithComplexity(query, {
        searchQuery: args.query,
        type: args.type,
        first: args.first || 25,
        after: args.after,
      });
          if (!result.search) {
            throw new Error('Search query returned no results');
          }

          return {
            totalCount: {
              repositories: result.search.repositoryCount,
              issues: result.search.issueCount,
              users: result.search.userCount,
              discussions: result.search.discussionCount,
            },
            pageInfo: result.search.pageInfo,
            results: result.search.nodes,
          };
        },
        { tool: 'search_across_repos', query: args.query, type: args.type }
      );
>>>>>>> 06e9107f
    },
  });

  // Complex repository search with filters
  tools.push({
    tool: {
      name: 'search_repositories_advanced',
      description: 'Advanced repository search with complex filtering and nested data',
      inputSchema: {
        type: 'object',
        properties: {
          query: {
            type: 'string',
            description: 'Base search query',
          },
          language: {
            type: 'string',
            description: 'Filter by primary language',
          },
          stars: {
            type: 'string',
            description: 'Filter by star count (e.g., ">100", "10..50")',
          },
          forks: {
            type: 'string',
            description: 'Filter by fork count (e.g., ">10", "1..20")',
          },
          size: {
            type: 'string',
            description: 'Filter by repository size in KB (e.g., "<1000")',
          },
          created: {
            type: 'string',
            description: 'Filter by creation date (e.g., ">2020-01-01")',
          },
          pushed: {
            type: 'string',
            description: 'Filter by last push date (e.g., ">2023-01-01")',
          },
          license: {
            type: 'string',
            description: 'Filter by license (e.g., "mit", "apache-2.0")',
          },
          topics: {
            type: 'array',
            items: { type: 'string' },
            description: 'Filter by topics',
          },
          includeMetrics: {
            type: 'boolean',
            description: 'Include detailed metrics for each repository',
          },
          first: {
            type: 'number',
            description: 'Number of results to return (max 50)',
            minimum: 1,
            maximum: 50,
          },
        },
        required: ['query'],
      },
    },
    handler: async (args: any) => {
      // Validate and sanitize input parameters
      const validatedArgs = validateGraphQLInput(AdvancedRepoSearchSchema, args, 'search_repositories_advanced');
      
      // Build search query with filters
      let searchQuery = validatedArgs.query;
      
      if (validatedArgs.language) searchQuery += ` language:${validatedArgs.language}`;
      if (validatedArgs.stars) searchQuery += ` stars:${validatedArgs.stars}`;
      if (validatedArgs.forks) searchQuery += ` forks:${validatedArgs.forks}`;
      if (validatedArgs.size) searchQuery += ` size:${validatedArgs.size}`;
      if (validatedArgs.created) searchQuery += ` created:${validatedArgs.created}`;
      if (validatedArgs.pushed) searchQuery += ` pushed:${validatedArgs.pushed}`;
      if (validatedArgs.license) searchQuery += ` license:${validatedArgs.license}`;
      if (validatedArgs.topics) {
        for (const topic of validatedArgs.topics) {
          searchQuery += ` topic:${topic}`;
        }
      }

      const baseQuery = `
        query($searchQuery: String!, $first: Int!) {
          search(query: $searchQuery, type: REPOSITORY, first: $first) {
            repositoryCount
            pageInfo {
              hasNextPage
              endCursor
      return withErrorHandling(
        'search_repositories_advanced',
        async () => {
          // Build search query with filters
          let searchQuery = args.query;
          
          if (args.language) searchQuery += ` language:${args.language}`;
          if (args.stars) searchQuery += ` stars:${args.stars}`;
          if (args.forks) searchQuery += ` forks:${args.forks}`;
          if (args.size) searchQuery += ` size:${args.size}`;
          if (args.created) searchQuery += ` created:${args.created}`;
          if (args.pushed) searchQuery += ` pushed:${args.pushed}`;
          if (args.license) searchQuery += ` license:${args.license}`;
          if (args.topics) {
            for (const topic of args.topics) {
              searchQuery += ` topic:${topic}`;
            }
          }

          const baseQuery = `
            query($searchQuery: String!, $first: Int!) {
              search(query: $searchQuery, type: REPOSITORY, first: $first) {
                repositoryCount
                pageInfo {
                  hasNextPage
                  endCursor
                }
                nodes {
                  ... on Repository {
                    id
                    name
                    nameWithOwner
                    description
                    url
                    stargazerCount
                    forkCount
                    watchers {
                      totalCount
                    }
                    createdAt
                    updatedAt
                    pushedAt
                    diskUsage
                    primaryLanguage {
                      name
                      color
                    }
                    languages(first: 10, orderBy: {field: SIZE, direction: DESC}) {
                      edges {
                        size
                        node {
                          name
                          color
                        }
                      }
                    }
                    owner {
                      login
                      avatarUrl
                      ... on User {
                        name
                        company
                      }
                      ... on Organization {
                        name
                        description
                      }
                    }
                    licenseInfo {
                      name
                      spdxId
                    }
                  }
                }
                ${validatedArgs.includeMetrics ? `
                issues {
                  totalCount
                }
                pullRequests {
                  totalCount
                }
                releases {
                  totalCount
                }
                collaborators {
                  totalCount
                }
                ` : ''}
                defaultBranchRef {
                  name
                  target {
                    ... on Commit {
                      committedDate
                    repositoryTopics(first: 20) {
                      nodes {
                        topic {
                          name
                        }
                      }
                    }
                    ${args.includeMetrics ? `
                    issues {
                      totalCount
                    }
                    pullRequests {
                      totalCount
                    }
                    releases {
                      totalCount
                    }
                    collaborators {
                      totalCount
                    }
                    ` : ''}
                    defaultBranchRef {
                      name
                      target {
                        ... on Commit {
                          committedDate
                        }
                      }
                    }
                  }
                }
              }
            }
          `;

      // Validate GraphQL variables before execution
      const variables = {
        searchQuery: validateGraphQLVariableValue(searchQuery, 'searchQuery'),
        first: validateGraphQLVariableValue(validatedArgs.first || 25, 'first'),
      };
      
      const result: any = await octokit.graphql(baseQuery, variables);

      return {
        query: searchQuery,
        totalCount: result.search.repositoryCount,
        pageInfo: result.search.pageInfo,
        repositories: result.search.nodes.map((repo: any) => ({
          id: repo.id,
          name: repo.name,
          fullName: repo.nameWithOwner,
          description: repo.description,
          url: repo.url,
          statistics: {
            stars: repo.stargazerCount,
            forks: repo.forkCount,
            watchers: repo.watchers.totalCount,
            size: repo.diskUsage,
            ...(validatedArgs.includeMetrics && {
              issues: repo.issues?.totalCount,
              pullRequests: repo.pullRequests?.totalCount,
              releases: repo.releases?.totalCount,
              collaborators: repo.collaborators?.totalCount,
            }),
          },
          languages: repo.languages.edges.map((edge: any) => ({
            name: edge.node.name,
            color: edge.node.color,
            size: edge.size,
          })),
          primaryLanguage: repo.primaryLanguage,
          owner: repo.owner,
          license: repo.licenseInfo,
          topics: repo.repositoryTopics.nodes.map((node: any) => node.topic.name),
          dates: {
            created: repo.createdAt,
            updated: repo.updatedAt,
            pushed: repo.pushedAt,
            lastCommit: repo.defaultBranchRef?.target?.committedDate,
          },
          defaultBranch: repo.defaultBranchRef?.name,
        })),
      };
      const result: any = await (octokit as any).graphqlWithComplexity(baseQuery, {
        searchQuery,
        first: args.first || 25,
      });
          const result: any = await octokit.graphql(baseQuery, {
            searchQuery,
            first: args.first || 25,
          });

          if (!result.search) {
            throw new Error('Advanced repository search returned no results');
          }

          return {
            query: searchQuery,
            totalCount: result.search.repositoryCount,
            pageInfo: result.search.pageInfo,
            repositories: result.search.nodes.map((repo: any) => ({
              id: repo.id,
              name: repo.name,
              fullName: repo.nameWithOwner,
              description: repo.description,
              url: repo.url,
              statistics: {
                stars: repo.stargazerCount,
                forks: repo.forkCount,
                watchers: repo.watchers.totalCount,
                size: repo.diskUsage,
                ...(args.includeMetrics && {
                  issues: repo.issues?.totalCount,
                  pullRequests: repo.pullRequests?.totalCount,
                  releases: repo.releases?.totalCount,
                  collaborators: repo.collaborators?.totalCount,
                }),
              },
              languages: repo.languages.edges.map((edge: any) => ({
                name: edge.node.name,
                color: edge.node.color,
                size: edge.size,
              })),
              primaryLanguage: repo.primaryLanguage,
              owner: repo.owner,
              license: repo.licenseInfo,
              topics: repo.repositoryTopics.nodes.map((node: any) => node.topic.name),
              dates: {
                created: repo.createdAt,
                updated: repo.updatedAt,
                pushed: repo.pushedAt,
                lastCommit: repo.defaultBranchRef?.target?.committedDate,
              },
              defaultBranch: repo.defaultBranchRef?.name,
            })),
          };
        },
        { tool: 'search_repositories_advanced', query: args.query, filters: { language: args.language, stars: args.stars } }
      );
    },
  });

  // Multi-entity search with relationships
  tools.push({
    tool: {
      name: 'search_with_relationships',
      description: 'Search for entities and include their relationships (e.g., user with their repositories)',
      inputSchema: {
        type: 'object',
        properties: {
          entityType: {
            type: 'string',
            description: 'Type of entity to search for',
            enum: ['USER', 'ORGANIZATION'],
          },
          query: {
            type: 'string',
            description: 'Search query for the entity',
          },
          includeRepositories: {
            type: 'boolean',
            description: 'Include repositories owned by the entity',
          },
          includeGists: {
            type: 'boolean',
            description: 'Include gists (for users)',
          },
          includeFollowers: {
            type: 'boolean',
            description: 'Include follower information (for users)',
          },
          repositoryLimit: {
            type: 'number',
            description: 'Maximum number of repositories to include (max 25)',
            minimum: 1,
            maximum: 25,
          },
          first: {
            type: 'number',
            description: 'Number of entities to return (max 20)',
            minimum: 1,
            maximum: 20,
          },
        },
        required: ['entityType', 'query'],
      },
    },
    handler: async (args: any) => {
      // Validate and sanitize input parameters
      const validatedArgs = validateGraphQLInput(SearchWithRelationshipsSchema, args, 'search_with_relationships');
      
      const query = `
        query($searchQuery: String!, $entityType: SearchType!, $first: Int!, $repoLimit: Int!) {
          search(query: $searchQuery, type: $entityType, first: $first) {
            userCount
            pageInfo {
              hasNextPage
              endCursor
            }
            nodes {
              ... on User {
                id
                login
                name
                email
                bio
                company
                location
                url
                avatarUrl
                createdAt
                updatedAt
                ${validatedArgs.includeRepositories ? `
                repositories(first: $repoLimit, orderBy: {field: STARGAZERS, direction: DESC}) {
                  totalCount
                  nodes {
                    name
                    nameWithOwner
                    description
                    url
                    stargazerCount
                    forkCount
                    primaryLanguage {
                      name
                      color
                    }
                    createdAt
                    updatedAt
                  }
                }
                ` : ''}
                ${validatedArgs.includeGists ? `
                gists(first: 10) {
                  totalCount
                  nodes {
      return withErrorHandling(
        'search_with_relationships',
        async () => {
          const query = `
            query($searchQuery: String!, $entityType: SearchType!, $first: Int!, $repoLimit: Int!) {
              search(query: $searchQuery, type: $entityType, first: $first) {
                userCount
                pageInfo {
                  hasNextPage
                  endCursor
                }
                nodes {
                  ... on User {
                    id
                    login
                    name
                    email
                    bio
                    company
                    location
                    url
                    avatarUrl
                    createdAt
                    updatedAt
                    ${args.includeRepositories ? `
                    repositories(first: $repoLimit, orderBy: {field: STARGAZERS, direction: DESC}) {
                      totalCount
                      nodes {
                        name
                        nameWithOwner
                        description
                        url
                        stargazerCount
                        forkCount
                        primaryLanguage {
                          name
                          color
                        }
                        createdAt
                        updatedAt
                      }
                    }
                    ` : ''}
                    ${args.includeGists ? `
                    gists(first: 10) {
                      totalCount
                      nodes {
                        name
                        description
                        url
                        createdAt
                        isPublic
                      }
                    }
                    ` : ''}
                    ${args.includeFollowers ? `
                    followers {
                      totalCount
                    }
                    following {
                      totalCount
                    }
                    ` : ''}
                  }
                }
                ` : ''}
                ${validatedArgs.includeFollowers ? `
                followers {
                  totalCount
                }
                following {
                  totalCount
                }
                ` : ''}
              }
              ... on Organization {
                id
                login
                name
                email
                description
                location
                url
                avatarUrl
                createdAt
                updatedAt
                ${validatedArgs.includeRepositories ? `
                repositories(first: $repoLimit, orderBy: {field: STARGAZERS, direction: DESC}) {
                  totalCount
                  nodes {
                  ... on Organization {
                    id
                    login
                    name
                    email
                    description
                    location
                    url
                    avatarUrl
                    createdAt
                    updatedAt
                    ${args.includeRepositories ? `
                    repositories(first: $repoLimit, orderBy: {field: STARGAZERS, direction: DESC}) {
                      totalCount
                      nodes {
                        name
                        nameWithOwner
                        description
                        url
                        stargazerCount
                        forkCount
                        primaryLanguage {
                          name
                          color
                        }
                        createdAt
                        updatedAt
                      }
                    }
                    ` : ''}
                    membersWithRole {
                      totalCount
                    }
                  }
                }
              }
            }
          `;

          const result: any = await octokit.graphql(query, {
            searchQuery: args.query,
            entityType: args.entityType,
            first: args.first || 10,
            repoLimit: args.repositoryLimit || 10,
          });

      // Validate GraphQL variables before execution
      const variables = {
        searchQuery: validateGraphQLVariableValue(validatedArgs.query, 'searchQuery'),
        entityType: validateGraphQLVariableValue(validatedArgs.entityType, 'entityType'),
        first: validateGraphQLVariableValue(validatedArgs.first || 10, 'first'),
        repoLimit: validateGraphQLVariableValue(validatedArgs.repositoryLimit || 10, 'repoLimit'),
      };
      
      const result: any = await octokit.graphql(query, variables);
      const result: any = await (octokit as any).graphqlWithComplexity(query, {
        searchQuery: args.query,
        entityType: args.entityType,
        first: args.first || 10,
        repoLimit: args.repositoryLimit || 10,
      });
          if (!result.search) {
            throw new Error('Entity search with relationships returned no results');
          }

          return {
            totalCount: result.search.userCount,
            pageInfo: result.search.pageInfo,
            entities: result.search.nodes,
          };
        },
        { tool: 'search_with_relationships', entityType: args.entityType, query: args.query }
      );
    },
  });

  return tools;
}<|MERGE_RESOLUTION|>--- conflicted
+++ resolved
@@ -1,8 +1,6 @@
 import { Octokit } from '@octokit/rest';
 import { ToolConfig } from '../types.js';
-<<<<<<< HEAD
 import { GraphQLPaginationHandler, GraphQLPaginationOptions, GraphQLPaginationUtils } from '../graphql-pagination-handler.js';
-=======
 import {
   validateGraphQLInput,
   validateGraphQLVariableValue,
@@ -12,7 +10,6 @@
   GraphQLValidationError
 } from '../graphql-validation.js';
 import { withErrorHandling } from '../errors.js';
->>>>>>> 06e9107f
 
 /**
  * Creates advanced search tools using GraphQL API for enhanced search capabilities.
@@ -83,7 +80,6 @@
       },
     },
     handler: async (args: any) => {
-<<<<<<< HEAD
       try {
         GraphQLPaginationUtils.validatePaginationParams(args);
       } catch (error) {
@@ -109,7 +105,6 @@
         pageInfo: result.pageInfo,
         results: result.data,
       };
-=======
       // Validate and sanitize input parameters
       const validatedArgs = validateGraphQLInput(CrossRepoSearchSchema, args, 'search_across_repos');
       
@@ -305,7 +300,6 @@
         },
         { tool: 'search_across_repos', query: args.query, type: args.type }
       );
->>>>>>> 06e9107f
     },
   });
 
