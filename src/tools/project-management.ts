import { Octokit } from '@octokit/rest';
import { ToolConfig } from '../types.js';
<<<<<<< HEAD
import {
  validateGraphQLInput,
  validateGraphQLVariableValue,
  ProjectBoardsSchema,
  MilestonesWithIssuesSchema,
  CrossRepoProjectViewSchema,
  GraphQLValidationError
} from '../graphql-validation.js';
=======
import { withErrorHandling } from '../errors.js';
>>>>>>> b35f3ea1

export function createProjectManagementTools(octokit: Octokit, readOnly: boolean): ToolConfig[] {
  const tools: ToolConfig[] = [];

  // Get project boards (GitHub Projects V2)
  tools.push({
    tool: {
      name: 'get_project_boards',
      description: 'Get GitHub Projects V2 boards for a repository or organization',
      inputSchema: {
        type: 'object',
        properties: {
          owner: {
            type: 'string',
            description: 'Repository owner or organization',
          },
          repo: {
            type: 'string',
            description: 'Repository name (optional, for repository-specific projects)',
          },
          first: {
            type: 'number',
            description: 'Number of projects to return (max 50)',
            minimum: 1,
            maximum: 50,
          },
        },
        required: ['owner'],
      },
    },
    handler: async (args: any) => {
<<<<<<< HEAD
      // Validate and sanitize input parameters
      const validatedArgs = validateGraphQLInput(ProjectBoardsSchema, args, 'get_project_boards');
      
      const query = validatedArgs.repo ? `
        query($owner: String!, $repo: String!, $first: Int!) {
          repository(owner: $owner, name: $repo) {
            projectsV2(first: $first) {
              totalCount
              nodes {
                id
                number
                title
                shortDescription
                readme
                url
                createdAt
                updatedAt
                closed
                public
                owner {
                  login
                }
                creator {
                  login
                }
                items(first: 20) {
=======
      return withErrorHandling(
        'get_project_boards',
        async () => {
          const query = args.repo ? `
            query($owner: String!, $repo: String!, $first: Int!) {
              repository(owner: $owner, name: $repo) {
                projectsV2(first: $first) {
>>>>>>> b35f3ea1
                  totalCount
                  nodes {
                    id
                    number
                    title
                    shortDescription
                    readme
                    url
                    createdAt
                    updatedAt
                    closed
                    public
                    owner {
                      login
                    }
                    creator {
                      login
                    }
                    items(first: 20) {
                      totalCount
                      nodes {
                        id
                        type
                        content {
                          ... on Issue {
                            number
                            title
                            state
                            url
                          }
                          ... on PullRequest {
                            number
                            title
                            state
                            url
                          }
                          ... on DraftIssue {
                            title
                            body
                          }
                        }
                      }
                    }
                    fields(first: 20) {
                      totalCount
                      nodes {
                        id
                        name
                        dataType
                        ... on ProjectV2SingleSelectField {
                          options {
                            id
                            name
                            color
                          }
                        }
                      }
                    }
                  }
                }
              }
            }
          ` : `
            query($owner: String!, $first: Int!) {
              user(login: $owner) {
                projectsV2(first: $first) {
                  totalCount
                  nodes {
                    id
                    number
                    title
                    shortDescription
                    readme
                    url
                    createdAt
                    updatedAt
                    closed
                    public
                    owner {
                      login
                    }
                    creator {
                      login
                    }
                    items(first: 20) {
                      totalCount
                      nodes {
                        id
                        type
                        content {
                          ... on Issue {
                            number
                            title
                            state
                            url
                            repository {
                              nameWithOwner
                            }
                          }
                          ... on PullRequest {
                            number
                            title
                            state
                            url
                            repository {
                              nameWithOwner
                            }
                          }
                          ... on DraftIssue {
                            title
                            body
                          }
                        }
                      }
                    }
                    fields(first: 20) {
                      totalCount
                      nodes {
                        id
                        name
                        dataType
                        ... on ProjectV2SingleSelectField {
                          options {
                            id
                            name
                            color
                          }
                        }
                      }
                    }
                  }
                }
              }
              organization(login: $owner) {
                projectsV2(first: $first) {
                  totalCount
                  nodes {
                    id
                    number
                    title
                    shortDescription
                    readme
                    url
                    createdAt
                    updatedAt
                    closed
                    public
                    owner {
                      login
                    }
                    creator {
                      login
                    }
                    items(first: 20) {
                      totalCount
                      nodes {
                        id
                        type
                        content {
                          ... on Issue {
                            number
                            title
                            state
                            url
                            repository {
                              nameWithOwner
                            }
                          }
                          ... on PullRequest {
                            number
                            title
                            state
                            url
                            repository {
                              nameWithOwner
                            }
                          }
                          ... on DraftIssue {
                            title
                            body
                          }
                        }
                      }
                    }
                    fields(first: 20) {
                      totalCount
                      nodes {
                        id
                        name
                        dataType
                        ... on ProjectV2SingleSelectField {
                          options {
                            id
                            name
                            color
                          }
                        }
                      }
                    }
                  }
                }
              }
            }
          `;

<<<<<<< HEAD
      // Validate GraphQL variables before execution
      const variables = {
        owner: validateGraphQLVariableValue(validatedArgs.owner, 'owner'),
        repo: validatedArgs.repo ? validateGraphQLVariableValue(validatedArgs.repo, 'repo') : undefined,
        first: validateGraphQLVariableValue(validatedArgs.first || 25, 'first'),
      };
      
      const result: any = await octokit.graphql(query, variables);

      let projects;
      if (validatedArgs.repo) {
        projects = result.repository?.projectsV2;
      } else {
        // Try user first, then organization
        projects = result.user?.projectsV2 || result.organization?.projectsV2;
      }

      if (!projects) {
        throw new Error(`No projects found for ${validatedArgs.owner}`);
      }
=======
      const result: any = await (octokit as any).graphqlWithComplexity(query, {
        owner: args.owner,
        repo: args.repo,
        first: args.first || 25,
      });
          const result: any = await octokit.graphql(query, {
            owner: args.owner,
            repo: args.repo,
            first: args.first || 25,
          });

          let projects;
          if (args.repo) {
            if (!result.repository) {
              throw new Error(`Repository ${args.owner}/${args.repo} not found`);
            }
            projects = result.repository.projectsV2;
          } else {
            // Try user first, then organization
            projects = result.user?.projectsV2 || result.organization?.projectsV2;
          }

          if (!projects) {
            throw new Error(`No projects found for ${args.owner}`);
          }
>>>>>>> b35f3ea1

          return {
            totalCount: projects.totalCount,
            projects: projects.nodes,
          };
        },
        { tool: 'get_project_boards', owner: args.owner, repo: args.repo }
      );
    },
  });

  // Get milestones with associated issues
  tools.push({
    tool: {
      name: 'get_milestones_with_issues',
      description: 'Get repository milestones with their associated issues and pull requests',
      inputSchema: {
        type: 'object',
        properties: {
          owner: {
            type: 'string',
            description: 'Repository owner',
          },
          repo: {
            type: 'string',
            description: 'Repository name',
          },
          state: {
            type: 'string',
            description: 'Filter by milestone state',
            enum: ['OPEN', 'CLOSED'],
          },
          first: {
            type: 'number',
            description: 'Number of milestones to return (max 25)',
            minimum: 1,
            maximum: 25,
          },
        },
        required: ['owner', 'repo'],
      },
    },
    handler: async (args: any) => {
<<<<<<< HEAD
      // Validate and sanitize input parameters
      const validatedArgs = validateGraphQLInput(MilestonesWithIssuesSchema, args, 'get_milestones_with_issues');
      
      const query = `
        query($owner: String!, $repo: String!, $first: Int!, $state: MilestoneState) {
          repository(owner: $owner, name: $repo) {
            milestones(first: $first, states: [$state], orderBy: {field: CREATED_AT, direction: DESC}) {
              totalCount
              nodes {
                id
                number
                title
                description
                state
                url
                createdAt
                updatedAt
                dueOn
                closedAt
                creator {
                  login
                  avatarUrl
                }
                issues(first: 50) {
=======
      return withErrorHandling(
        'get_milestones_with_issues',
        async () => {
          const query = `
            query($owner: String!, $repo: String!, $first: Int!, $state: MilestoneState) {
              repository(owner: $owner, name: $repo) {
                milestones(first: $first, states: [$state], orderBy: {field: CREATED_AT, direction: DESC}) {
>>>>>>> b35f3ea1
                  totalCount
                  nodes {
                    id
                    number
                    title
                    description
                    state
                    url
                    createdAt
                    updatedAt
                    dueOn
                    closedAt
                    creator {
                      login
                      avatarUrl
                    }
                    issues(first: 50) {
                      totalCount
                      nodes {
                        id
                        number
                        title
                        state
                        url
                        createdAt
                        author {
                          login
                        }
                        labels(first: 10) {
                          nodes {
                            name
                            color
                          }
                        }
                        assignees(first: 5) {
                          nodes {
                            login
                            avatarUrl
                          }
                        }
                      }
                    }
                    pullRequests(first: 50) {
                      totalCount
                      nodes {
                        id
                        number
                        title
                        state
                        url
                        createdAt
                        author {
                          login
                        }
                        labels(first: 10) {
                          nodes {
                            name
                            color
                          }
                        }
                        assignees(first: 5) {
                          nodes {
                            login
                            avatarUrl
                          }
                        }
                      }
                    }
                  }
                }
              }
            }
          `;

<<<<<<< HEAD
      // Validate GraphQL variables before execution
      const variables = {
        owner: validateGraphQLVariableValue(validatedArgs.owner, 'owner'),
        repo: validateGraphQLVariableValue(validatedArgs.repo, 'repo'),
        first: validateGraphQLVariableValue(validatedArgs.first || 10, 'first'),
        state: validatedArgs.state ? validateGraphQLVariableValue(validatedArgs.state, 'state') : undefined,
      };
      
      const result: any = await octokit.graphql(query, variables);
=======
      const result: any = await (octokit as any).graphqlWithComplexity(query, {
        owner: args.owner,
        repo: args.repo,
        first: args.first || 10,
        state: args.state,
      });
          const result: any = await octokit.graphql(query, {
            owner: args.owner,
            repo: args.repo,
            first: args.first || 10,
            state: args.state,
          });
>>>>>>> b35f3ea1

          if (!result.repository) {
            throw new Error(`Repository ${args.owner}/${args.repo} not found`);
          }

          const milestones = result.repository.milestones.nodes.map((milestone: any) => {
            const allIssues = milestone.issues.nodes;
            const allPullRequests = milestone.pullRequests.nodes;
            
            // Calculate progress
            const openIssues = allIssues.filter((issue: any) => issue.state === 'OPEN').length;
            const closedIssues = allIssues.filter((issue: any) => issue.state === 'CLOSED').length;
            const openPRs = allPullRequests.filter((pr: any) => pr.state === 'OPEN').length;
            const closedPRs = allPullRequests.filter((pr: any) => ['CLOSED', 'MERGED'].includes(pr.state)).length;
            
            const totalItems = allIssues.length + allPullRequests.length;
            const completedItems = closedIssues + closedPRs;
            const progressPercentage = totalItems > 0 ? Math.round((completedItems / totalItems) * 100) : 0;

            return {
              ...milestone,
              progress: {
                total: totalItems,
                completed: completedItems,
                percentage: progressPercentage,
                issues: {
                  open: openIssues,
                  closed: closedIssues,
                  total: allIssues.length,
                },
                pullRequests: {
                  open: openPRs,
                  closed: closedPRs,
                  total: allPullRequests.length,
                },
              },
            };
          });

          return {
            totalCount: result.repository.milestones.totalCount,
            milestones,
          };
        },
        { tool: 'get_milestones_with_issues', owner: args.owner, repo: args.repo, state: args.state }
      );
    },
  });

  // Cross-repository project view
  tools.push({
    tool: {
      name: 'get_cross_repo_project_view',
      description: 'Get a unified view of issues and PRs across multiple repositories for project management',
      inputSchema: {
        type: 'object',
        properties: {
          repositories: {
            type: 'array',
            items: {
              type: 'object',
              properties: {
                owner: { type: 'string' },
                repo: { type: 'string' },
              },
              required: ['owner', 'repo'],
            },
            description: 'List of repositories to include',
            maxItems: 5,
          },
          labels: {
            type: 'array',
            items: { type: 'string' },
            description: 'Filter by labels (optional)',
          },
          assignee: {
            type: 'string',
            description: 'Filter by assignee (optional)',
          },
          state: {
            type: 'string',
            description: 'Filter by state',
            enum: ['OPEN', 'CLOSED'],
          },
          milestone: {
            type: 'string',
            description: 'Filter by milestone title (optional)',
          },
        },
        required: ['repositories'],
      },
    },
    handler: async (args: any) => {
<<<<<<< HEAD
      // Validate and sanitize input parameters
      const validatedArgs = validateGraphQLInput(CrossRepoProjectViewSchema, args, 'get_cross_repo_project_view');
      
      const repositories = validatedArgs.repositories;
      const results = [];
=======
      return withErrorHandling(
        'get_cross_repo_project_view',
        async () => {
          const repositories = args.repositories;
          const results = [];
>>>>>>> b35f3ea1

          // Query each repository
          for (const repoInfo of repositories) {
            const query = `
              query($owner: String!, $repo: String!, $states: [IssueState!]) {
                repository(owner: $owner, name: $repo) {
                  name
                  nameWithOwner
                  url
                  issues(first: 50, states: $states, orderBy: {field: UPDATED_AT, direction: DESC}) {
                    totalCount
                    nodes {
                      id
                      number
                      title
                      body
                      state
                      url
                      createdAt
                      updatedAt
                      author {
                        login
                        avatarUrl
                      }
                      assignees(first: 5) {
                        nodes {
                          login
                          avatarUrl
                        }
                      }
                      labels(first: 10) {
                        nodes {
                          name
                          color
                        }
                      }
                      milestone {
                        title
                        dueOn
                        state
                      }
                      comments {
                        totalCount
                      }
                      reactions {
                        totalCount
                      }
                    }
                  }
                  pullRequests(first: 50, states: $states, orderBy: {field: UPDATED_AT, direction: DESC}) {
                    totalCount
                    nodes {
                      id
                      number
                      title
                      body
                      state
                      url
                      createdAt
                      updatedAt
                      author {
                        login
                        avatarUrl
                      }
                      assignees(first: 5) {
                        nodes {
                          login
                          avatarUrl
                        }
                      }
                      labels(first: 10) {
                        nodes {
                          name
                          color
                        }
                      }
                      milestone {
                        title
                        dueOn
                        state
                      }
                      reviews(first: 10) {
                        totalCount
                        nodes {
                          state
                          author {
                            login
                          }
                        }
                      }
                      mergeable
                      isDraft
                    }
                  }
                }
              }
            `;

            try {
              const result: any = await octokit.graphql(query, {
                owner: repoInfo.owner,
                repo: repoInfo.repo,
                states: args.state ? [args.state] : ['OPEN'],
              });

              if (!result.repository) {
                throw new Error(`Repository ${repoInfo.owner}/${repoInfo.repo} not found`);
              }

              results.push({
                repository: result.repository,
                issues: result.repository.issues.nodes,
                pullRequests: result.repository.pullRequests.nodes,
              });
            } catch (error) {
              // Log error for this repository but continue with others
              const errorMsg = (error && typeof error === 'object' && 'message' in error) ? (error as any).message : String(error);
              console.warn(`Failed to fetch data for repository ${repoInfo.owner}/${repoInfo.repo}:`, errorMsg);
              results.push({
                repository: {
                  name: repoInfo.repo,
                  nameWithOwner: `${repoInfo.owner}/${repoInfo.repo}`,
                  url: `https://github.com/${repoInfo.owner}/${repoInfo.repo}`,
                  error: `Failed to fetch repository data: ${errorMsg}`,
                },
                issues: [],
                pullRequests: [],
              });
            }
          }

<<<<<<< HEAD
        // Validate GraphQL variables before execution
        const variables = {
          owner: validateGraphQLVariableValue(repoInfo.owner, 'owner'),
          repo: validateGraphQLVariableValue(repoInfo.repo, 'repo'),
          states: validatedArgs.state ? [validateGraphQLVariableValue(validatedArgs.state, 'state')] : ['OPEN'],
        };
        
        const result: any = await octokit.graphql(query, variables);
=======
        const result: any = await (octokit as any).graphqlWithComplexity(query, {
          owner: repoInfo.owner,
          repo: repoInfo.repo,
          states: args.state ? [args.state] : ['OPEN'],
        });
          // Apply filters
          let allIssues: any[] = [];
          let allPullRequests: any[] = [];
>>>>>>> b35f3ea1

          for (const repoResult of results) {
            // Skip repositories with errors
            if (repoResult.repository.error) {
              continue;
            }

            let filteredIssues = repoResult.issues;
            let filteredPRs = repoResult.pullRequests;

            // Filter by labels
            if (args.labels && args.labels.length > 0) {
              filteredIssues = filteredIssues.filter((issue: any) =>
                args.labels.some((label: string) =>
                  issue.labels.nodes.some((issueLabel: any) => issueLabel.name === label)
                )
              );
              filteredPRs = filteredPRs.filter((pr: any) =>
                args.labels.some((label: string) =>
                  pr.labels.nodes.some((prLabel: any) => prLabel.name === label)
                )
              );
            }

<<<<<<< HEAD
        // Filter by labels
        if (validatedArgs.labels && validatedArgs.labels.length > 0) {
          filteredIssues = filteredIssues.filter((issue: any) =>
            validatedArgs.labels.some((label: string) =>
              issue.labels.nodes.some((issueLabel: any) => issueLabel.name === label)
            )
          );
          filteredPRs = filteredPRs.filter((pr: any) =>
            validatedArgs.labels.some((label: string) =>
              pr.labels.nodes.some((prLabel: any) => prLabel.name === label)
            )
          );
        }

        // Filter by assignee
        if (validatedArgs.assignee) {
          filteredIssues = filteredIssues.filter((issue: any) =>
            issue.assignees.nodes.some((assignee: any) => assignee.login === validatedArgs.assignee)
          );
          filteredPRs = filteredPRs.filter((pr: any) =>
            pr.assignees.nodes.some((assignee: any) => assignee.login === validatedArgs.assignee)
          );
        }

        // Filter by milestone
        if (validatedArgs.milestone) {
          filteredIssues = filteredIssues.filter((issue: any) => 
            issue.milestone?.title === validatedArgs.milestone
          );
          filteredPRs = filteredPRs.filter((pr: any) => 
            pr.milestone?.title === validatedArgs.milestone
          );
        }
=======
            // Filter by assignee
            if (args.assignee) {
              filteredIssues = filteredIssues.filter((issue: any) =>
                issue.assignees.nodes.some((assignee: any) => assignee.login === args.assignee)
              );
              filteredPRs = filteredPRs.filter((pr: any) =>
                pr.assignees.nodes.some((assignee: any) => assignee.login === args.assignee)
              );
            }

            // Filter by milestone
            if (args.milestone) {
              filteredIssues = filteredIssues.filter((issue: any) => 
                issue.milestone?.title === args.milestone
              );
              filteredPRs = filteredPRs.filter((pr: any) => 
                pr.milestone?.title === args.milestone
              );
            }

            // Add repository context to each item
            allIssues.push(...filteredIssues.map((issue: any) => ({
              ...issue,
              repository: {
                name: repoResult.repository.name,
                nameWithOwner: repoResult.repository.nameWithOwner,
                url: repoResult.repository.url,
              },
              type: 'issue',
            })));
>>>>>>> b35f3ea1

            allPullRequests.push(...filteredPRs.map((pr: any) => ({
              ...pr,
              repository: {
                name: repoResult.repository.name,
                nameWithOwner: repoResult.repository.nameWithOwner,
                url: repoResult.repository.url,
              },
              type: 'pullRequest',
            })));
          }

          // Combine and sort by updated date
          const allItems = [...allIssues, ...allPullRequests].sort(
            (a, b) => new Date(b.updatedAt).getTime() - new Date(a.updatedAt).getTime()
          );

          // Generate summary statistics
          const summary = {
            totalItems: allItems.length,
            totalIssues: allIssues.length,
            totalPullRequests: allPullRequests.length,
            byRepository: results.map(r => ({
              repository: r.repository.nameWithOwner,
              issues: r.issues.length,
              pullRequests: r.pullRequests.length,
              error: r.repository.error,
            })),
            byState: {
              open: allItems.filter(item => item.state === 'OPEN').length,
              closed: allItems.filter(item => ['CLOSED', 'MERGED'].includes(item.state)).length,
            },
            byAssignee: Object.entries(
              allItems.reduce((acc: any, item) => {
                for (const assignee of item.assignees.nodes) {
                  acc[assignee.login] = (acc[assignee.login] || 0) + 1;
                }
                return acc;
              }, {})
            ).map(([login, count]) => ({ login, count }))
              .sort((a: any, b: any) => b.count - a.count),
          };

          return {
            summary,
            items: allItems,
            repositories: results.map(r => ({
              name: r.repository.name,
              nameWithOwner: r.repository.nameWithOwner,
              url: r.repository.url,
              error: r.repository.error,
            })),
          };
        },
        { tool: 'get_cross_repo_project_view', repositories: args.repositories }
      );
    },
  });

  return tools;
}<|MERGE_RESOLUTION|>--- conflicted
+++ resolved
@@ -1,6 +1,5 @@
 import { Octokit } from '@octokit/rest';
 import { ToolConfig } from '../types.js';
-<<<<<<< HEAD
 import {
   validateGraphQLInput,
   validateGraphQLVariableValue,
@@ -9,9 +8,7 @@
   CrossRepoProjectViewSchema,
   GraphQLValidationError
 } from '../graphql-validation.js';
-=======
 import { withErrorHandling } from '../errors.js';
->>>>>>> b35f3ea1
 
 export function createProjectManagementTools(octokit: Octokit, readOnly: boolean): ToolConfig[] {
   const tools: ToolConfig[] = [];
@@ -43,7 +40,6 @@
       },
     },
     handler: async (args: any) => {
-<<<<<<< HEAD
       // Validate and sanitize input parameters
       const validatedArgs = validateGraphQLInput(ProjectBoardsSchema, args, 'get_project_boards');
       
@@ -70,7 +66,6 @@
                   login
                 }
                 items(first: 20) {
-=======
       return withErrorHandling(
         'get_project_boards',
         async () => {
@@ -78,7 +73,6 @@
             query($owner: String!, $repo: String!, $first: Int!) {
               repository(owner: $owner, name: $repo) {
                 projectsV2(first: $first) {
->>>>>>> b35f3ea1
                   totalCount
                   nodes {
                     id
@@ -284,7 +278,6 @@
             }
           `;
 
-<<<<<<< HEAD
       // Validate GraphQL variables before execution
       const variables = {
         owner: validateGraphQLVariableValue(validatedArgs.owner, 'owner'),
@@ -305,7 +298,6 @@
       if (!projects) {
         throw new Error(`No projects found for ${validatedArgs.owner}`);
       }
-=======
       const result: any = await (octokit as any).graphqlWithComplexity(query, {
         owner: args.owner,
         repo: args.repo,
@@ -331,7 +323,6 @@
           if (!projects) {
             throw new Error(`No projects found for ${args.owner}`);
           }
->>>>>>> b35f3ea1
 
           return {
             totalCount: projects.totalCount,
@@ -375,7 +366,6 @@
       },
     },
     handler: async (args: any) => {
-<<<<<<< HEAD
       // Validate and sanitize input parameters
       const validatedArgs = validateGraphQLInput(MilestonesWithIssuesSchema, args, 'get_milestones_with_issues');
       
@@ -400,7 +390,6 @@
                   avatarUrl
                 }
                 issues(first: 50) {
-=======
       return withErrorHandling(
         'get_milestones_with_issues',
         async () => {
@@ -408,7 +397,6 @@
             query($owner: String!, $repo: String!, $first: Int!, $state: MilestoneState) {
               repository(owner: $owner, name: $repo) {
                 milestones(first: $first, states: [$state], orderBy: {field: CREATED_AT, direction: DESC}) {
->>>>>>> b35f3ea1
                   totalCount
                   nodes {
                     id
@@ -483,7 +471,6 @@
             }
           `;
 
-<<<<<<< HEAD
       // Validate GraphQL variables before execution
       const variables = {
         owner: validateGraphQLVariableValue(validatedArgs.owner, 'owner'),
@@ -493,7 +480,6 @@
       };
       
       const result: any = await octokit.graphql(query, variables);
-=======
       const result: any = await (octokit as any).graphqlWithComplexity(query, {
         owner: args.owner,
         repo: args.repo,
@@ -506,7 +492,6 @@
             first: args.first || 10,
             state: args.state,
           });
->>>>>>> b35f3ea1
 
           if (!result.repository) {
             throw new Error(`Repository ${args.owner}/${args.repo} not found`);
@@ -600,19 +585,16 @@
       },
     },
     handler: async (args: any) => {
-<<<<<<< HEAD
       // Validate and sanitize input parameters
       const validatedArgs = validateGraphQLInput(CrossRepoProjectViewSchema, args, 'get_cross_repo_project_view');
       
       const repositories = validatedArgs.repositories;
       const results = [];
-=======
       return withErrorHandling(
         'get_cross_repo_project_view',
         async () => {
           const repositories = args.repositories;
           const results = [];
->>>>>>> b35f3ea1
 
           // Query each repository
           for (const repoInfo of repositories) {
@@ -744,7 +726,6 @@
             }
           }
 
-<<<<<<< HEAD
         // Validate GraphQL variables before execution
         const variables = {
           owner: validateGraphQLVariableValue(repoInfo.owner, 'owner'),
@@ -753,7 +734,6 @@
         };
         
         const result: any = await octokit.graphql(query, variables);
-=======
         const result: any = await (octokit as any).graphqlWithComplexity(query, {
           owner: repoInfo.owner,
           repo: repoInfo.repo,
@@ -762,7 +742,6 @@
           // Apply filters
           let allIssues: any[] = [];
           let allPullRequests: any[] = [];
->>>>>>> b35f3ea1
 
           for (const repoResult of results) {
             // Skip repositories with errors
@@ -787,7 +766,6 @@
               );
             }
 
-<<<<<<< HEAD
         // Filter by labels
         if (validatedArgs.labels && validatedArgs.labels.length > 0) {
           filteredIssues = filteredIssues.filter((issue: any) =>
@@ -821,7 +799,6 @@
             pr.milestone?.title === validatedArgs.milestone
           );
         }
-=======
             // Filter by assignee
             if (args.assignee) {
               filteredIssues = filteredIssues.filter((issue: any) =>
@@ -852,7 +829,6 @@
               },
               type: 'issue',
             })));
->>>>>>> b35f3ea1
 
             allPullRequests.push(...filteredPRs.map((pr: any) => ({
               ...pr,
