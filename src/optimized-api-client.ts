--- conflicted
+++ resolved
@@ -4,16 +4,13 @@
  */
 
 import { Octokit } from '@octokit/rest';
-<<<<<<< HEAD
 import { GitHubAPICache, CACHE_CONFIG } from './cache.js';
 import { GraphQLCache } from './graphql-cache.js';
 import { RequestDeduplicator } from './request-deduplication.js';
 import { PerformanceMonitor } from './performance-monitor.js';
-=======
 import { GitHubAPICache, CACHE_CONFIG, type CacheMetrics } from './cache.js';
 import { RequestDeduplicator, type DeduplicationMetrics } from './request-deduplication.js';
 import { PerformanceMonitor, type AggregatedMetrics, type SystemMetrics } from './performance-monitor.js';
->>>>>>> 2286ea61
 import { PaginationHandler } from './pagination-handler.js';
 
 export type { CacheMetrics, DeduplicationMetrics, AggregatedMetrics, SystemMetrics };
