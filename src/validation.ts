/**
 * Input validation utilities for GitHub MCP Server
 * Provides security-focused validation for user inputs with error recovery and graceful degradation
 */

/**
 * Validation error with detailed context
 */
export interface ValidationError {
  code: string;
  message: string;
  field: string;
  severity: 'error' | 'warning' | 'info';
  recoverable: boolean;
  suggestion?: string;
}

/**
 * Validation warning with helpful context
 */
export interface ValidationWarning {
  code: string;
  message: string;
  field: string;
  suggestion?: string;
}

/**
 * Comprehensive validation result
 */
export interface ValidationResult<T = any> {
  valid: boolean;
  value?: T;
  errors: ValidationError[];
  warnings: ValidationWarning[];
  suggestions: string[];
}

/**
 * Circuit breaker state for validation operations
 */
interface CircuitBreakerState {
  failures: number;
  lastFailureTime: number;
  state: 'closed' | 'open' | 'half-open';
}

/**
 * Retry configuration
 */
interface RetryConfig {
  maxAttempts: number;
  baseDelayMs: number;
  maxDelayMs: number;
  backoffMultiplier: number;
}

/**
 * Default retry configuration
 */
const DEFAULT_RETRY_CONFIG: RetryConfig = {
  maxAttempts: 3,
  baseDelayMs: 1000,
  maxDelayMs: 10000,
  backoffMultiplier: 2
};

/**
 * Circuit breaker registry for different validation types
 */
const circuitBreakers = new Map<string, CircuitBreakerState>();

/**
 * Validation result cache with TTL
 */
const validationCache = new Map<string, { result: ValidationResult; timestamp: number; ttl: number }>();

/**
 * Cache cleanup interval (5 minutes)
 */
const CACHE_CLEANUP_INTERVAL = 5 * 60 * 1000;

// Setup cache cleanup
let cacheCleanupTimer: NodeJS.Timeout | null = null;
if (typeof process !== 'undefined') {
  cacheCleanupTimer = setInterval(() => {
    const now = Date.now();
    for (const [key, entry] of validationCache.entries()) {
      if (now - entry.timestamp > entry.ttl) {
        validationCache.delete(key);
      }
    }
  }, CACHE_CLEANUP_INTERVAL);
}

/**
 * Development mode bypass check
 */
function shouldBypassValidation(): boolean {
  return process.env.NODE_ENV === 'development' && process.env.SKIP_VALIDATION === 'true';
}

/**
 * Creates a validation result with success
 */
function createSuccessResult<T>(value: T, warnings: ValidationWarning[] = [], suggestions: string[] = []): ValidationResult<T> {
  return {
    valid: true,
    value,
    errors: [],
    warnings,
    suggestions
  };
}

/**
 * Creates a validation result with errors
 */
function createErrorResult<T>(errors: ValidationError[], warnings: ValidationWarning[] = [], suggestions: string[] = []): ValidationResult<T> {
  return {
    valid: false,
    errors,
    warnings,
    suggestions
  };
}

/**
 * Creates a validation error
 */
function createValidationError(code: string, message: string, field: string, severity: 'error' | 'warning' | 'info' = 'error', recoverable = false, suggestion?: string): ValidationError {
  return { code, message, field, severity, recoverable, suggestion };
}

/**
 * Creates a validation warning
 */
function createValidationWarning(code: string, message: string, field: string, suggestion?: string): ValidationWarning {
  return { code, message, field, suggestion };
}

/**
 * Gets or creates a circuit breaker for a validation type
 */
function getCircuitBreaker(type: string): CircuitBreakerState {
  if (!circuitBreakers.has(type)) {
    circuitBreakers.set(type, {
      failures: 0,
      lastFailureTime: 0,
      state: 'closed'
    });
  }
  return circuitBreakers.get(type)!;
}

/**
 * Updates circuit breaker state based on validation result
 */
function updateCircuitBreaker(type: string, success: boolean): void {
  const breaker = getCircuitBreaker(type);
  const now = Date.now();

  if (success) {
    breaker.failures = 0;
    breaker.state = 'closed';
  } else {
    breaker.failures++;
    breaker.lastFailureTime = now;

    // Open circuit after 5 failures
    if (breaker.failures >= 5) {
      breaker.state = 'open';
    }
  }

  // Auto-recovery after 5 minutes
  if (breaker.state === 'open' && now - breaker.lastFailureTime > 5 * 60 * 1000) {
    breaker.state = 'half-open';
    breaker.failures = 0;
  }
}

/**
 * Checks if circuit breaker allows validation
 */
function isCircuitBreakerOpen(type: string): boolean {
  const breaker = getCircuitBreaker(type);
  return breaker.state === 'open';
}

/**
 * Sleeps for specified milliseconds
 */
async function sleep(ms: number): Promise<void> {
  return new Promise(resolve => setTimeout(resolve, ms));
}

/**
 * Executes a validation function with retry logic and exponential backoff
 */
async function withRetry<T>(
  validationFn: () => Promise<ValidationResult<T>> | ValidationResult<T>,
  config: RetryConfig = DEFAULT_RETRY_CONFIG,
  circuitBreakerType?: string
): Promise<ValidationResult<T>> {
  let lastResult: ValidationResult<T> | null = null;
  let delay = config.baseDelayMs;

  for (let attempt = 1; attempt <= config.maxAttempts; attempt++) {
    try {
      // Check circuit breaker if specified
      if (circuitBreakerType && isCircuitBreakerOpen(circuitBreakerType)) {
        return createErrorResult([createValidationError(
          'CIRCUIT_BREAKER_OPEN',
          `Validation circuit breaker is open for ${circuitBreakerType}. Service may be experiencing issues.`,
          circuitBreakerType,
          'warning',
          true,
          'Wait a few minutes and try again, or check service status'
        )]);
      }

      const result = await validationFn();
      
      // Update circuit breaker on success
      if (circuitBreakerType) {
        updateCircuitBreaker(circuitBreakerType, result.valid);
      }

      // Return immediately if validation succeeded
      if (result.valid) {
        return result;
      }

      lastResult = result;

      // Check if any errors are non-recoverable
      const hasNonRecoverableError = result.errors.some(error => !error.recoverable);
      if (hasNonRecoverableError) {
        break;
      }

      // Wait before retry (except on last attempt)
      if (attempt < config.maxAttempts) {
        await sleep(Math.min(delay, config.maxDelayMs));
        delay *= config.backoffMultiplier;
      }

    } catch (error) {
      // Update circuit breaker on exception
      if (circuitBreakerType) {
        updateCircuitBreaker(circuitBreakerType, false);
      }

      // On last attempt, return the error
      if (attempt === config.maxAttempts) {
        return createErrorResult([createValidationError(
          'VALIDATION_EXCEPTION',
          `Validation failed with exception: ${error instanceof Error ? error.message : String(error)}`,
          'unknown',
          'error',
          true,
          'Check input format and try again'
        )]);
      }

      // Wait before retry
      await sleep(Math.min(delay, config.maxDelayMs));
      delay *= config.backoffMultiplier;
    }
  }

  return lastResult || createErrorResult([createValidationError(
    'VALIDATION_FAILED',
    'Validation failed after all retry attempts',
    'unknown',
    'error',
    true
  )]);
}

/**
 * Gets cached validation result if available and not expired
 */
function getCachedValidationResult<T>(cacheKey: string): ValidationResult<T> | null {
  const cached = validationCache.get(cacheKey);
  if (!cached) {
    return null;
  }

  const now = Date.now();
  if (now - cached.timestamp > cached.ttl) {
    validationCache.delete(cacheKey);
    return null;
  }

  return cached.result as ValidationResult<T>;
}

/**
 * Caches validation result with TTL
 */
function setCachedValidationResult<T>(cacheKey: string, result: ValidationResult<T>, ttlMs = 60000): void {
  validationCache.set(cacheKey, {
    result,
    timestamp: Date.now(),
    ttl: ttlMs
  });
}

/**
 * Validates a repository name according to GitHub's rules (legacy boolean version)
 * @deprecated Use validateRepoNameWithResult for better error handling
 */
export function validateRepoName(name: string): boolean {
  const result = validateRepoNameWithResult(name);
  return result.valid;
}

/**
 * Validates a repository name according to GitHub's rules
 * - Can only contain alphanumeric characters, hyphens, underscores, and dots
 * - Cannot start or end with a dot
 * - Cannot contain consecutive dots
 * - Maximum 100 characters
 */
export function validateRepoNameWithResult(name: string): ValidationResult<string> {
  // Development mode bypass
  if (shouldBypassValidation()) {
    return createSuccessResult(name, [
      createValidationWarning('DEV_BYPASS', 'Validation bypassed in development mode', 'repoName')
    ], ['Set NODE_ENV=production to enable full validation']);
  }

  // Check cache first
  const cacheKey = `repo-name:${name}`;
  const cached = getCachedValidationResult<string>(cacheKey);
  if (cached) {
    return cached;
  }

  const errors: ValidationError[] = [];
  const warnings: ValidationWarning[] = [];
  const suggestions: string[] = [];

  if (!name || typeof name !== 'string') {
    const result = createErrorResult<string>([
      createValidationError(
        'INVALID_TYPE',
        'Repository name must be a non-empty string',
        'repoName',
        'error',
        false,
        'Provide a valid repository name as a string'
      )
    ], [], ['Repository names must be strings']);
    setCachedValidationResult(cacheKey, result, 30000); // Cache errors for 30 seconds
    return result;
  }

  // Check length
  if (name.length === 0) {
    const result = createErrorResult<string>([
      createValidationError(
        'EMPTY_NAME',
        'Repository name cannot be empty',
        'repoName',
        'error',
        false,
        'Provide a repository name'
      )
    ], [], ['Repository names must be at least 1 character']);
    setCachedValidationResult(cacheKey, result, 30000);
    return result;
  }

  if (name.length > 100) {
    const result = createErrorResult<string>([
      createValidationError(
        'NAME_TOO_LONG',
        `Repository name is ${name.length} characters, maximum is 100`,
        'repoName',
        'error',
        false,
        'Shorten the repository name to 100 characters or less'
      )
    ], [], ['Repository names have a maximum length of 100 characters']);
    setCachedValidationResult(cacheKey, result, 30000);
    return result;
  }

  // Cannot start or end with a dot
  if (name.startsWith('.')) {
    errors.push(createValidationError(
      'STARTS_WITH_DOT',
      'Repository name cannot start with a dot',
      'repoName',
      'error',
      false,
      'Remove the leading dot from the repository name'
    ));
  }

  if (name.endsWith('.')) {
    errors.push(createValidationError(
      'ENDS_WITH_DOT',
      'Repository name cannot end with a dot',
      'repoName',
      'error',
      false,
      'Remove the trailing dot from the repository name'
    ));
  }

  // Cannot contain consecutive dots
  if (name.includes('..')) {
    errors.push(createValidationError(
      'CONSECUTIVE_DOTS',
      'Repository name cannot contain consecutive dots (..)',
      'repoName',
      'error',
      false,
      'Replace consecutive dots with a single dot or another character'
    ));
  }

  // Only allow alphanumeric, hyphen, underscore, and dot
  const validPattern = /^[a-zA-Z0-9._-]+$/;
  if (!validPattern.test(name)) {
    const invalidChars = name.split('').filter(char => !/[a-zA-Z0-9._-]/.test(char));
    errors.push(createValidationError(
      'INVALID_CHARACTERS',
      `Repository name contains invalid characters: ${[...new Set(invalidChars)].join(', ')}`,
      'repoName',
      'error',
      false,
      'Repository names can only contain letters, numbers, dots, hyphens, and underscores'
    ));
    suggestions.push('Use only alphanumeric characters, dots (.), hyphens (-), and underscores (_)');
  }

  // Add general suggestions
  if (name.length > 50) {
    warnings.push(createValidationWarning(
      'LONG_NAME',
      'Repository name is quite long, consider using a shorter name',
      'repoName',
      'Shorter names are easier to remember and type'
    ));
  }

  const result = errors.length > 0 
    ? createErrorResult<string>(errors, warnings, suggestions)
    : createSuccessResult(name, warnings, suggestions);

  // Cache successful results for longer
  setCachedValidationResult(cacheKey, result, result.valid ? 300000 : 30000); // 5 min success, 30 sec failure

  return result;
}

/**
 * Validates a GitHub username/organization name
 * - Can only contain alphanumeric characters and hyphens
 * - Cannot start or end with a hyphen
 * - Cannot contain consecutive hyphens
 * - Maximum 39 characters
 */
export function validateOwnerName(name: string): boolean {
  if (!name || typeof name !== 'string') {
    return false;
  }
  
  // Check length
  if (name.length === 0 || name.length > 39) {
    return false;
  }
  
  // Cannot start or end with a hyphen
  if (name.startsWith('-') || name.endsWith('-')) {
    return false;
  }
  
  // Cannot contain consecutive hyphens
  if (name.includes('--')) {
    return false;
  }
  
  // Only allow alphanumeric and hyphen
  const validPattern = /^[a-zA-Z0-9-]+$/;
  return validPattern.test(name);
}

/**
 * Validates and sanitizes a file path
 * - Prevents directory traversal attacks
 * - Removes null bytes
 * - Normalizes the path
 */
export function validateFilePath(path: string): string | null {
  if (!path || typeof path !== 'string') {
    return null;
  }
  
  // Remove null bytes
  let sanitized = path.replace(/\0/g, '');
  
  // Prevent directory traversal
  if (sanitized.includes('../') || sanitized.includes('..\\')) {
    return null;
  }
  
  // Remove leading slashes to ensure relative path
  sanitized = sanitized.replace(/^\/+/, '');
  
  // Prevent absolute Windows paths
  if (/^[a-zA-Z]:/.test(sanitized)) {
    return null;
  }
  
  // Normalize multiple slashes
  sanitized = sanitized.replace(/\/+/g, '/');
  
  // Maximum path length (GitHub's limit)
  if (sanitized.length > 255) {
    return null;
  }
  
  return sanitized;
}

/**
 * Validates a branch/tag/ref name
 * - Follows Git ref naming rules
 */
export function validateRef(ref: string): boolean {
  if (!ref || typeof ref !== 'string') {
    return false;
  }
  
  // Cannot be empty or too long
  if (ref.length === 0 || ref.length > 255) {
    return false;
  }
  
  // Cannot contain certain characters
  const invalidChars = ['~', '^', ':', '\\', ' ', '\t', '\n'];
  for (const char of invalidChars) {
    if (ref.includes(char)) {
      return false;
    }
  }
  
  // Cannot start with a dot or dash
  if (ref.startsWith('.') || ref.startsWith('-')) {
    return false;
  }
  
  // Cannot end with .lock
  if (ref.endsWith('.lock')) {
    return false;
  }
  
  // Cannot contain consecutive dots or @{
  if (ref.includes('..') || ref.includes('@{')) {
    return false;
  }
  
  return true;
}

/**
 * Validates a commit SHA
 * - Must be a valid 40-character hex string
 */
export function validateCommitSha(sha: string): boolean {
  if (!sha || typeof sha !== 'string') {
    return false;
  }
  
  // Must be exactly 40 hex characters
  const shaPattern = /^[a-f0-9]{40}$/i;
  return shaPattern.test(sha);
}

/**
 * Sanitizes user-provided text to prevent injection
 * - Removes control characters
 * - Limits length
 */
export function sanitizeText(text: string, maxLength: number = 1000): string {
  if (!text || typeof text !== 'string') {
    return '';
  }
  
  // Remove control characters except newlines and tabs
  let sanitized = text.replace(/[\x00-\x08\x0B\x0C\x0E-\x1F\x7F]/g, '');
  
  // Limit length
  if (sanitized.length > maxLength) {
    sanitized = sanitized.substring(0, maxLength);
  }
  
  return sanitized;
}

/**
<<<<<<< HEAD
 * Validates a GitHub Personal Access Token format (legacy boolean version)
 * @deprecated Use validateGitHubTokenWithResult for better error handling
 */
export function validateGitHubToken(token: string): boolean {
  const result = validateGitHubTokenWithResult(token);
  return result.valid;
}

/**
 * Validates a GitHub Personal Access Token format with detailed error reporting
 * - Must start with appropriate prefix (ghp_, gho_, ghu_, ghs_, ghr_)
 * - Must be the correct length for the token type
 * - Must contain only valid characters
 */
export function validateGitHubTokenWithResult(token: string): ValidationResult<string> {
  // Development mode bypass
  if (shouldBypassValidation()) {
    return createSuccessResult(token, [
      createValidationWarning('DEV_BYPASS', 'Token validation bypassed in development mode', 'githubToken')
    ], ['Set NODE_ENV=production to enable full token validation']);
  }

  // Check cache first (short TTL for security)
  const cacheKey = `github-token:${token ? token.substring(0, 8) : 'null'}:${token ? token.length : 0}`;
  const cached = getCachedValidationResult<string>(cacheKey);
  if (cached) {
    return cached;
  }

  const errors: ValidationError[] = [];
  const warnings: ValidationWarning[] = [];
  const suggestions: string[] = [
    'Create a new token at: https://github.com/settings/tokens',
    'Required scopes: repo, workflow, user, notifications'
  ];

  if (!token || typeof token !== 'string') {
    const result = createErrorResult<string>([
      createValidationError(
        'MISSING_TOKEN',
        'GitHub token is required',
        'githubToken',
        'error',
        false,
        'Set GITHUB_PERSONAL_ACCESS_TOKEN or GITHUB_TOKEN environment variable'
      )
    ], [], suggestions);
    setCachedValidationResult(cacheKey, result, 10000); // Short cache for security
    return result;
  }

  // Remove whitespace that might be accidentally included
  const trimmedToken = token.trim();
  if (trimmedToken !== token) {
    warnings.push(createValidationWarning(
      'WHITESPACE_DETECTED',
      'Token contains leading or trailing whitespace',
      'githubToken',
      'Remove any spaces from the token'
    ));
  }

  const cleanToken = trimmedToken;

  // Check for obviously invalid tokens
  if (cleanToken.length < 4) {
    const result = createErrorResult<string>([
      createValidationError(
        'TOKEN_TOO_SHORT',
        'Token is too short to be valid',
        'githubToken',
        'error',
        false,
        'GitHub tokens are at least 40 characters long'
      )
    ], warnings, suggestions);
    setCachedValidationResult(cacheKey, result, 10000);
    return result;
  }

  // GitHub Personal Access Token (classic) - starts with ghp_
  if (cleanToken.startsWith('ghp_')) {
    if (cleanToken.length !== 40) {
      errors.push(createValidationError(
        'INVALID_TOKEN_LENGTH',
        `Classic Personal Access Token should be 40 characters, got ${cleanToken.length}`,
        'githubToken',
        'error',
        false,
        'Verify the complete token was copied'
      ));
    } else if (!/^ghp_[A-Za-z0-9]{36}$/.test(cleanToken)) {
      errors.push(createValidationError(
        'INVALID_TOKEN_FORMAT',
        'Classic Personal Access Token contains invalid characters',
        'githubToken',
        'error',
        false,
        'Token should only contain letters and numbers after the ghp_ prefix'
      ));
    }
  }
  // GitHub OAuth token - starts with gho_
  else if (cleanToken.startsWith('gho_')) {
    if (cleanToken.length !== 40) {
      errors.push(createValidationError(
        'INVALID_TOKEN_LENGTH',
        `OAuth token should be 40 characters, got ${cleanToken.length}`,
        'githubToken',
        'error',
        false,
        'Verify the complete token was copied'
      ));
    } else if (!/^gho_[A-Za-z0-9]{36}$/.test(cleanToken)) {
      errors.push(createValidationError(
        'INVALID_TOKEN_FORMAT',
        'OAuth token contains invalid characters',
        'githubToken',
        'error',
        false,
        'Token should only contain letters and numbers after the gho_ prefix'
      ));
    }
  }
  // GitHub user access token - starts with ghu_
  else if (cleanToken.startsWith('ghu_')) {
    if (cleanToken.length !== 40) {
      errors.push(createValidationError(
        'INVALID_TOKEN_LENGTH',
        `User access token should be 40 characters, got ${cleanToken.length}`,
        'githubToken',
        'error',
        false,
        'Verify the complete token was copied'
      ));
    } else if (!/^ghu_[A-Za-z0-9]{36}$/.test(cleanToken)) {
      errors.push(createValidationError(
        'INVALID_TOKEN_FORMAT',
        'User access token contains invalid characters',
        'githubToken',
        'error',
        false,
        'Token should only contain letters and numbers after the ghu_ prefix'
      ));
    }
  }
  // GitHub server-to-server token - starts with ghs_
  else if (cleanToken.startsWith('ghs_')) {
    if (cleanToken.length !== 40) {
      errors.push(createValidationError(
        'INVALID_TOKEN_LENGTH',
        `Server-to-server token should be 40 characters, got ${cleanToken.length}`,
        'githubToken',
        'error',
        false,
        'Verify the complete token was copied'
      ));
    } else if (!/^ghs_[A-Za-z0-9]{36}$/.test(cleanToken)) {
      errors.push(createValidationError(
        'INVALID_TOKEN_FORMAT',
        'Server-to-server token contains invalid characters',
        'githubToken',
        'error',
        false,
        'Token should only contain letters and numbers after the ghs_ prefix'
      ));
    }
  }
  // GitHub refresh token - starts with ghr_
  else if (cleanToken.startsWith('ghr_')) {
    if (cleanToken.length !== 40) {
      errors.push(createValidationError(
        'INVALID_TOKEN_LENGTH',
        `Refresh token should be 40 characters, got ${cleanToken.length}`,
        'githubToken',
        'error',
        false,
        'Verify the complete token was copied'
      ));
    } else if (!/^ghr_[A-Za-z0-9]{36}$/.test(cleanToken)) {
      errors.push(createValidationError(
        'INVALID_TOKEN_FORMAT',
        'Refresh token contains invalid characters',
        'githubToken',
        'error',
        false,
        'Token should only contain letters and numbers after the ghr_ prefix'
      ));
    }
  }
  // Legacy format (40 characters, hex) - deprecated but still supported
  else if (cleanToken.length === 40 && /^[a-f0-9]{40}$/i.test(cleanToken)) {
    warnings.push(createValidationWarning(
      'LEGACY_TOKEN_FORMAT',
      'Using legacy token format (40-character hex)',
      'githubToken',
      'Consider creating a new Personal Access Token with ghp_ prefix for better security'
    ));
  }
  else {
    // Try to provide helpful guidance based on common issues
    if (cleanToken.startsWith('github_pat_')) {
      errors.push(createValidationError(
        'UNSUPPORTED_TOKEN_TYPE',
        'Fine-grained Personal Access Tokens (github_pat_) are not yet supported',
        'githubToken',
        'error',
        false,
        'Use a classic Personal Access Token instead'
      ));
    } else if (cleanToken.includes(' ') || cleanToken.includes('\n') || cleanToken.includes('\t')) {
      errors.push(createValidationError(
        'TOKEN_CONTAINS_WHITESPACE',
        'Token contains spaces or line breaks',
        'githubToken',
        'error',
        false,
        'Remove all whitespace from the token'
      ));
    } else if (cleanToken.length > 100) {
      errors.push(createValidationError(
        'TOKEN_TOO_LONG',
        'Token is unusually long and likely invalid',
        'githubToken',
        'error',
        false,
        'GitHub tokens are typically 40 characters'
      ));
    } else {
      errors.push(createValidationError(
        'UNRECOGNIZED_TOKEN_FORMAT',
        'Token format not recognized',
        'githubToken',
        'error',
        false,
        'Ensure you copied the complete token from GitHub settings'
      ));
    }
  }

  // Additional security warnings
  if (cleanToken.length > 0 && !process.env.NODE_ENV) {
    warnings.push(createValidationWarning(
      'NODE_ENV_NOT_SET',
      'NODE_ENV environment variable not set',
      'environment',
      'Set NODE_ENV=production for production deployments'
    ));
  }

  const result = errors.length > 0 
    ? createErrorResult<string>(errors, warnings, suggestions)
    : createSuccessResult(cleanToken, warnings, suggestions);

  // Cache results briefly for security
  setCachedValidationResult(cacheKey, result, 10000); // 10 seconds

  return result;
}

/**
 * Validates GitHub token with API call and retry logic
 */
export async function validateGitHubTokenWithAPI(token: string): Promise<ValidationResult<{ token: string; user: any }>> {
  // First check format
  const formatResult = validateGitHubTokenWithResult(token);
  if (!formatResult.valid) {
    return createErrorResult<{ token: string; user: any }>(formatResult.errors, formatResult.warnings, formatResult.suggestions);
  }

  // Development mode bypass
  if (shouldBypassValidation()) {
    return createSuccessResult(
      { token, user: { login: 'dev-user' } },
      [createValidationWarning('DEV_BYPASS', 'API validation bypassed in development mode', 'githubToken')],
      ['Set NODE_ENV=production to enable full API validation']
    );
  }

  // Use retry logic with circuit breaker
  return withRetry(async () => {
    try {
      // Simple API call to validate token
      const response = await fetch('https://api.github.com/user', {
        headers: {
          'Authorization': `token ${token}`,
          'Accept': 'application/vnd.github.v3+json',
          'User-Agent': 'github-mcp-server'
        }
      });

      if (response.status === 401) {
        return createErrorResult<{ token: string; user: any }>([
          createValidationError(
            'TOKEN_UNAUTHORIZED',
            'Token is invalid or expired',
            'githubToken',
            'error',
            true, // Recoverable - user can get new token
            'Create a new token at https://github.com/settings/tokens'
          )
        ]);
      }

      if (response.status === 403) {
        const rateLimitReset = response.headers.get('x-ratelimit-reset');
        const resetTime = rateLimitReset ? new Date(parseInt(rateLimitReset) * 1000).toISOString() : 'unknown';
        
        return createErrorResult<{ token: string; user: any }>([
          createValidationError(
            'RATE_LIMITED',
            'API rate limit exceeded',
            'githubToken',
            'warning',
            true,
            `Wait until ${resetTime} before trying again`
          )
        ]);
      }

      if (!response.ok) {
        return createErrorResult<{ token: string; user: any }>([
          createValidationError(
            'API_ERROR',
            `GitHub API returned ${response.status}: ${response.statusText}`,
            'githubToken',
            'warning',
            true,
            'Check GitHub status at https://www.githubstatus.com/'
          )
        ]);
      }

      const user = await response.json();
      
      return createSuccessResult(
        { token, user },
        [],
        ['Token validation successful']
      );

    } catch (error) {
      return createErrorResult<{ token: string; user: any }>([
        createValidationError(
          'NETWORK_ERROR',
          `Network error during validation: ${error instanceof Error ? error.message : String(error)}`,
          'githubToken',
          'warning',
          true,
          'Check your internet connection and try again'
        )
      ]);
    }
  }, DEFAULT_RETRY_CONFIG, 'github-api');
=======
 * Token format configuration interface
 */
interface TokenFormat {
  prefix: string;
  minLength: number;
  maxLength: number;
  pattern?: RegExp;
  description: string;
}

/**
 * Validation level enum for configurable strictness
 */
export enum ValidationLevel {
  STRICT = 'strict',     // Current behavior with exact format matching
  MODERATE = 'moderate', // Check prefix and length range
  LENIENT = 'lenient'    // Only check if non-empty
}

/**
 * Supported GitHub token formats with flexible validation
 * This configuration can be extended as GitHub introduces new token types
 */
const TOKEN_FORMATS: TokenFormat[] = [
  {
    prefix: 'ghp_',
    minLength: 40,
    maxLength: 255,
    pattern: /^ghp_[A-Za-z0-9_]{36,}$/,
    description: 'GitHub Personal Access Token (classic)'
  },
  {
    prefix: 'github_pat_',
    minLength: 82,
    maxLength: 255,
    pattern: /^github_pat_[A-Za-z0-9]{70,}$/,
    description: 'GitHub Fine-grained Personal Access Token'
  },
  {
    prefix: 'gho_',
    minLength: 40,
    maxLength: 255,
    pattern: /^gho_[A-Za-z0-9_]{36,}$/,
    description: 'GitHub OAuth token'
  },
  {
    prefix: 'ghu_',
    minLength: 40,
    maxLength: 255,
    pattern: /^ghu_[A-Za-z0-9_]{36,}$/,
    description: 'GitHub user access token'
  },
  {
    prefix: 'ghs_',
    minLength: 40,
    maxLength: 255,
    pattern: /^ghs_[A-Za-z0-9_]{36,}$/,
    description: 'GitHub server-to-server token'
  },
  {
    prefix: 'ghr_',
    minLength: 40,
    maxLength: 255,
    pattern: /^ghr_[A-Za-z0-9_]{36,}$/,
    description: 'GitHub refresh token'
  },
  {
    prefix: 'ghi_',
    minLength: 40,
    maxLength: 255,
    pattern: /^ghi_[A-Za-z0-9_]{36,}$/,
    description: 'GitHub installation access token'
  },
  // Legacy format - no prefix
  {
    prefix: '',
    minLength: 40,
    maxLength: 40,
    pattern: /^[a-f0-9]{40}$/i,
    description: 'Legacy GitHub token (40-character hex)'
  }
];

/**
 * Token validation result interface
 */
interface TokenValidationResult {
  isValid: boolean;
  format?: TokenFormat;
  error?: string;
}

/**
 * Validates a GitHub token format with configurable strictness
 * @param token - The token to validate
 * @param level - Validation level (defaults to MODERATE for backward compatibility)
 * @returns Token validation result
 */
export function validateGitHubTokenFormat(
  token: string,
  level: ValidationLevel = ValidationLevel.MODERATE
): TokenValidationResult {
  if (!token || typeof token !== 'string') {
    return {
      isValid: false,
      error: 'Token must be a non-empty string'
    };
  }

  // LENIENT: Only check if token is non-empty
  if (level === ValidationLevel.LENIENT) {
    return {
      isValid: token.trim().length > 0,
      error: token.trim().length === 0 ? 'Token cannot be empty' : undefined
    };
  }

  // Find matching token format
  const format = TOKEN_FORMATS.find(fmt => {
    if (fmt.prefix === '') {
      // Legacy format - only match if no other prefixes match AND it looks like hex
      const hasKnownPrefix = TOKEN_FORMATS.some(otherFmt => 
        otherFmt.prefix !== '' && token.startsWith(otherFmt.prefix)
      );
      if (hasKnownPrefix) return false;
      
      // For legacy format, also check that it's the right length and looks like hex
      return token.length === 40 && /^[a-f0-9]{40}$/i.test(token);
    }
    return token.startsWith(fmt.prefix);
  });

  if (!format) {
    return {
      isValid: false,
      error: 'Unrecognized token format'
    };
  }

  // Check length constraints
  if (token.length < format.minLength || token.length > format.maxLength) {
    return {
      isValid: false,
      format,
      error: `${format.description} must be between ${format.minLength} and ${format.maxLength} characters (got ${token.length})`
    };
  }

  // MODERATE: Only check prefix and length
  if (level === ValidationLevel.MODERATE) {
    return {
      isValid: true,
      format
    };
  }

  // STRICT: Full pattern validation
  if (format.pattern && !format.pattern.test(token)) {
    return {
      isValid: false,
      format,
      error: `${format.description} has invalid character pattern`
    };
  }

  return {
    isValid: true,
    format
  };
}

/**
 * Legacy function for backward compatibility
 * Uses MODERATE validation level by default
 */
export function validateGitHubToken(token: string): boolean {
  return validateGitHubTokenFormat(token, ValidationLevel.MODERATE).isValid;
}

/**
 * Runtime API verification for GitHub tokens
 * Validates token by making a test API call
 */
export async function validateGitHubTokenWithAPI(
  token: string,
  options: {
    timeout?: number;
    retries?: number;
  } = {}
): Promise<{
  isValid: boolean;
  userInfo?: {
    login: string;
    id: number;
    type: string;
  };
  error?: string;
}> {
  // First validate format
  const formatResult = validateGitHubTokenFormat(token);
  if (!formatResult.isValid) {
    return {
      isValid: false,
      error: `Invalid token format: ${formatResult.error}`
    };
  }

  const { timeout = 5000, retries = 1 } = options;

  for (let attempt = 0; attempt <= retries; attempt++) {
    try {
      // Dynamic import to avoid issues if @octokit/rest is not available
      const { Octokit } = await import('@octokit/rest');
      
      const octokit = new Octokit({
        auth: token,
        request: {
          timeout
        }
      });

      const response = await octokit.rest.users.getAuthenticated();
      
      return {
        isValid: true,
        userInfo: {
          login: response.data.login,
          id: response.data.id,
          type: response.data.type
        }
      };
    } catch (error) {
      // If this is the last attempt, return the error
      if (attempt === retries) {
        const errorMessage = error instanceof Error ? error.message : 'Unknown error';
        
        // Check for specific error types
        if (errorMessage.includes('Bad credentials') || errorMessage.includes('401')) {
          return {
            isValid: false,
            error: 'Invalid token: Authentication failed'
          };
        }
        
        if (errorMessage.includes('timeout') || errorMessage.includes('ETIMEDOUT')) {
          return {
            isValid: false,
            error: 'Token validation timeout: Unable to reach GitHub API'
          };
        }
        
        return {
          isValid: false,
          error: `Token validation failed: ${errorMessage}`
        };
      }
      
      // Wait before retry (exponential backoff)
      await new Promise(resolve => setTimeout(resolve, Math.pow(2, attempt) * 1000));
    }
  }

  return {
    isValid: false,
    error: 'Unexpected error during token validation'
  };
>>>>>>> a3f6a8c7
}

/**
 * Validates and sanitizes environment variables for security
 * - Checks for common security issues
 * - Validates format and content
 * - Returns sanitized value or null if invalid
 */
export function validateEnvironmentVariable(name: string, value: string): string | null {
  if (!name || !value || typeof name !== 'string' || typeof value !== 'string') {
    return null;
  }

  // Remove any null bytes or control characters
  const sanitized = value.replace(/[\x00-\x1f\x7f]/g, '');
  
  // Specific validation based on environment variable name
  switch (name.toUpperCase()) {
    case 'GITHUB_PERSONAL_ACCESS_TOKEN':
    case 'GITHUB_TOKEN':
      return validateGitHubToken(sanitized) ? sanitized : null;
      
    case 'GITHUB_HOST':
    case 'GITHUB_API_URL':
      return validateApiUrl(sanitized) ? sanitized : null;
      
    case 'GITHUB_READ_ONLY':
      return ['1', 'true', 'false', '0'].includes(sanitized.toLowerCase()) ? sanitized : null;
      
    case 'GITHUB_TOOLSETS':
      return validateToolsets(sanitized) ? sanitized : null;
      
    case 'NODE_OPTIONS':
      return validateNodeOptions(sanitized) ? sanitized : null;
      
    default:
      // Generic validation for other environment variables
      // Prevent common injection patterns
      if (sanitized.includes('$(') || sanitized.includes('`') || sanitized.includes('&&') || sanitized.includes('||')) {
        return null;
      }
      return sanitized.length <= 1000 ? sanitized : null;
  }
}

/**
 * Validates GitHub API URL format
 */
function validateApiUrl(url: string): boolean {
  try {
    const parsed = new URL(url);
    if (parsed.protocol !== 'https:') return false;

    const host = parsed.hostname.toLowerCase();

    // Disallow loopback and unspecified hosts
    const disallowedHosts = new Set(['localhost', '127.0.0.1', '::1', '0.0.0.0']);
    if (disallowedHosts.has(host)) return false;

    // Disallow private and link-local IP ranges
    const isIpv4 = /^\d{1,3}(\.\d{1,3}){3}$/.test(host);
    if (isIpv4) {
      const parts = host.split('.').map(Number);
      const [a, b] = parts;
      // 10.0.0.0/8, 172.16.0.0/12, 192.168.0.0/16, 169.254.0.0/16
      const isPrivate =
        a === 10 ||
        (a === 172 && b >= 16 && b <= 31) ||
        (a === 192 && b === 168) ||
        (a === 169 && b === 254);
      if (isPrivate) return false;
    }

    // For IPv6 literals, reject link-local/unique-local ranges
    if (host.includes(':')) {
      const h = host.replace(/\[/g, '').replace(/\]/g, '');
      // Block fc00::/7 (ULA) and fe80::/10 (link-local)
      if (h.startsWith('fc') || h.startsWith('fd') || h.startsWith('fe8') || h.startsWith('fe9') || h.startsWith('fea') || h.startsWith('feb')) {
        return false;
      }
    }

    // Hostname must be non-empty
    if (!host) return false;

    return true;
  } catch {
    return false;
  }
}

/**
 * Validates toolsets configuration
 */
function validateToolsets(toolsets: string): boolean {
  if (toolsets === 'all') {
    return true;
  }
  
  const validToolsets = [
    'context', 'repos', 'issues', 'pull_requests', 'actions', 
    'code_security', 'users', 'orgs', 'notifications', 
    'discussions', 'dependabot', 'secret_protection'
  ];
  
  const specified = toolsets.split(',').map(t => t.trim());
  return specified.every(t => validToolsets.includes(t));
}

/**
 * Validates Node.js options for security
 */
function validateNodeOptions(options: string): boolean {
  const allowedOptions = [
    '--max-old-space-size',
    '--expose-gc',
    '--max-semi-space-size',
    '--max-new-space-size'
  ];
  
  const parts = options.split(' ').filter(p => p.length > 0);
  
  for (const part of parts) {
    if (part.startsWith('--')) {
      const option = part.split('=')[0];
      if (!allowedOptions.includes(option)) {
        return false;
      }
    }
  }
  
  return true;
}

/**
 * Securely loads and validates environment variables (legacy version)
 * @deprecated Use validateEnvironmentConfigurationWithResult for better error handling
 */
export function validateEnvironmentConfiguration(): {
  isValid: boolean;
  errors: string[];
  sanitizedValues: Record<string, string>;
} {
  const result = validateEnvironmentConfigurationWithResult();
  return {
    isValid: result.valid,
    errors: result.errors.map(e => e.message),
    sanitizedValues: result.value || {}
  };
}

/**
 * Securely loads and validates environment variables with detailed error reporting
 * - Validates all security-relevant environment variables
 * - Returns comprehensive validation results with recovery options
 */
export function validateEnvironmentConfigurationWithResult(): ValidationResult<Record<string, string>> {
  // Development mode bypass
  if (shouldBypassValidation()) {
    const mockValues = {
      GITHUB_TOKEN: 'dev-token-bypassed'
    };
    return createSuccessResult(mockValues, [
      createValidationWarning('DEV_BYPASS', 'Environment validation bypassed in development mode', 'environment')
    ], ['Set NODE_ENV=production to enable full environment validation']);
  }

  const errors: ValidationError[] = [];
  const warnings: ValidationWarning[] = [];
  const sanitizedValues: Record<string, string> = {};
  const suggestions: string[] = [];

  // Required variables - GitHub token
  const token = process.env.GITHUB_PERSONAL_ACCESS_TOKEN || process.env.GITHUB_TOKEN;
  if (!token) {
    errors.push(createValidationError(
      'MISSING_REQUIRED_TOKEN',
      'GITHUB_PERSONAL_ACCESS_TOKEN or GITHUB_TOKEN environment variable is required',
      'GITHUB_TOKEN',
      'error',
      false,
      'Set one of these environment variables with your GitHub Personal Access Token'
    ));
    suggestions.push('Create a token at: https://github.com/settings/tokens');
    suggestions.push('Required scopes: repo, workflow, user, notifications');
  } else {
    const tokenResult = validateGitHubTokenWithResult(token);
    if (!tokenResult.valid) {
      // Propagate token validation errors
      errors.push(...tokenResult.errors);
      warnings.push(...tokenResult.warnings);
      suggestions.push(...tokenResult.suggestions);
    } else {
      sanitizedValues.GITHUB_TOKEN = tokenResult.value!;
      warnings.push(...tokenResult.warnings);
    }
  }

  // Optional variables with detailed validation
  const optionalVars = [
    { name: 'GITHUB_HOST', validator: 'GITHUB_HOST' },
    { name: 'GITHUB_API_URL', validator: 'GITHUB_API_URL' },
    { name: 'GITHUB_READ_ONLY', validator: 'GITHUB_READ_ONLY' },
    { name: 'GITHUB_TOOLSETS', validator: 'GITHUB_TOOLSETS' },
    { name: 'NODE_OPTIONS', validator: 'NODE_OPTIONS' }
  ];

  for (const { name, validator } of optionalVars) {
    const value = process.env[name];
    if (value) {
      const sanitized = validateEnvironmentVariable(validator, value);
      if (sanitized === null) {
        errors.push(createValidationError(
          'INVALID_ENV_VAR_FORMAT',
          `Invalid format for environment variable ${name}`,
          name,
          'error',
          false,
          `Check the format requirements for ${name}`
        ));
      } else {
        sanitizedValues[name] = sanitized;
        
        // Add specific suggestions for environment variables
        if (name === 'GITHUB_READ_ONLY' && sanitized === 'true') {
          warnings.push(createValidationWarning(
            'READ_ONLY_MODE',
            'Running in read-only mode - write operations will be disabled',
            name,
            'Set to false to enable write operations'
          ));
        }
      }
    }
  }

  // Additional environment checks
  if (!process.env.NODE_ENV) {
    warnings.push(createValidationWarning(
      'NODE_ENV_NOT_SET',
      'NODE_ENV environment variable is not set',
      'NODE_ENV',
      'Set NODE_ENV=production for production deployments'
    ));
  }

  if (process.env.NODE_ENV === 'development') {
    warnings.push(createValidationWarning(
      'DEVELOPMENT_MODE',
      'Running in development mode',
      'NODE_ENV',
      'Use NODE_ENV=production for production deployments'
    ));
  }

  // Security checks
  if (process.env.DEBUG && process.env.NODE_ENV === 'production') {
    warnings.push(createValidationWarning(
      'DEBUG_IN_PRODUCTION',
      'DEBUG environment variable is set in production mode',
      'DEBUG',
      'Remove DEBUG variable in production for security'
    ));
  }

  return errors.length > 0 
    ? createErrorResult<Record<string, string>>(errors, warnings, suggestions)
    : createSuccessResult(sanitizedValues, warnings, suggestions);
}

/**
 * Enhanced environment configuration validation with graceful degradation
 * This version attempts to provide fallbacks and warnings instead of hard failures
 */
export function validateEnvironmentConfigurationGraceful(): ValidationResult<{
  sanitizedValues: Record<string, string>;
  degradedMode: boolean;
  missingFeatures: string[];
}> {
  const result = validateEnvironmentConfigurationWithResult();
  
  // If validation passed normally, return success
  if (result.valid) {
    return createSuccessResult({
      sanitizedValues: result.value!,
      degradedMode: false,
      missingFeatures: []
    }, result.warnings, result.suggestions);
  }

  // Try graceful degradation
  const sanitizedValues: Record<string, string> = {};
  const missingFeatures: string[] = [];
  const warnings: ValidationWarning[] = [...result.warnings];
  const suggestions: string[] = [...result.suggestions];

  // Check for critical vs non-critical errors
  const criticalErrors = result.errors.filter(e => !e.recoverable);
  const recoverableErrors = result.errors.filter(e => e.recoverable);

  // If there are critical errors (like missing token), we can't proceed
  if (criticalErrors.length > 0) {
    return createErrorResult(result.errors, warnings, suggestions);
  }

  // For recoverable errors, provide degraded functionality
  const token = process.env.GITHUB_PERSONAL_ACCESS_TOKEN || process.env.GITHUB_TOKEN;
  if (token) {
    // Even if token validation failed, try to proceed with warnings
    sanitizedValues.GITHUB_TOKEN = token;
    missingFeatures.push('Token validation');
    warnings.push(createValidationWarning(
      'DEGRADED_TOKEN_VALIDATION',
      'Token format validation failed, proceeding with degraded validation',
      'GITHUB_TOKEN',
      'Fix token format issues for full functionality'
    ));
  }

  // Add other environment variables that might be partially valid
  const optionalVars = ['GITHUB_HOST', 'GITHUB_API_URL', 'GITHUB_READ_ONLY', 'GITHUB_TOOLSETS', 'NODE_OPTIONS'];
  for (const varName of optionalVars) {
    const value = process.env[varName];
    if (value) {
      sanitizedValues[varName] = value; // Use raw value in degraded mode
      missingFeatures.push(`${varName} validation`);
    }
  }

  return createSuccessResult({
    sanitizedValues,
    degradedMode: true,
    missingFeatures
  }, warnings, [
    ...suggestions,
    'Application running in degraded mode - some features may not work correctly',
    'Fix validation errors for full functionality'
  ]);
}

/**
 * Validation health check endpoint
 * Provides status of validation system components
 */
export function getValidationHealthStatus(): {
  status: 'healthy' | 'degraded' | 'unhealthy';
  checks: Array<{
    name: string;
    status: 'pass' | 'warn' | 'fail';
    message: string;
    lastCheck: string;
  }>;
  circuitBreakers: Array<{
    type: string;
    state: 'closed' | 'open' | 'half-open';
    failures: number;
    lastFailure: string | null;
  }>;
  cache: {
    size: number;
    hitRate: number;
  };
} {
  const checks: Array<{
    name: string;
    status: 'pass' | 'warn' | 'fail';
    message: string;
    lastCheck: string;
  }> = [];
  let overallStatus: 'healthy' | 'degraded' | 'unhealthy' = 'healthy';
  
  // Check environment configuration
  try {
    const envResult = validateEnvironmentConfigurationWithResult();
    if (envResult.valid) {
      checks.push({
        name: 'Environment Configuration',
        status: 'pass' as const,
        message: 'All environment variables valid',
        lastCheck: new Date().toISOString()
      });
    } else {
      const hasRecoverableErrors = envResult.errors.some(e => e.recoverable);
      checks.push({
        name: 'Environment Configuration',
        status: hasRecoverableErrors ? 'warn' as const : 'fail' as const,
        message: `${envResult.errors.length} validation errors`,
        lastCheck: new Date().toISOString()
      });
      if (!hasRecoverableErrors) {
        overallStatus = 'unhealthy';
      } else if (overallStatus === 'healthy') {
        overallStatus = 'degraded';
      }
    }
  } catch (error) {
    checks.push({
      name: 'Environment Configuration',
      status: 'fail' as const,
      message: `Check failed: ${error instanceof Error ? error.message : String(error)}`,
      lastCheck: new Date().toISOString()
    });
    overallStatus = 'unhealthy';
  }
  
  // Check circuit breakers
  const breakerStatuses = [];
  let hasOpenBreakers = false;
  
  for (const [type, breaker] of circuitBreakers.entries()) {
    breakerStatuses.push({
      type,
      state: breaker.state,
      failures: breaker.failures,
      lastFailure: breaker.lastFailureTime > 0 ? new Date(breaker.lastFailureTime).toISOString() : null
    });
    
    if (breaker.state === 'open') {
      hasOpenBreakers = true;
    }
  }
  
  if (hasOpenBreakers) {
    checks.push({
      name: 'Circuit Breakers',
      status: 'warn' as const,
      message: 'One or more circuit breakers are open',
      lastCheck: new Date().toISOString()
    });
    if (overallStatus === 'healthy') {
      overallStatus = 'degraded';
    }
  } else {
    checks.push({
      name: 'Circuit Breakers',
      status: 'pass' as const,
      message: 'All circuit breakers closed',
      lastCheck: new Date().toISOString()
    });
  }
  
  // Cache statistics (simplified)
  const cacheSize = validationCache.size;
  checks.push({
    name: 'Validation Cache',
    status: cacheSize < 1000 ? 'pass' as const : 'warn' as const,
    message: `${cacheSize} cached entries`,
    lastCheck: new Date().toISOString()
  });
  
  return {
    status: overallStatus,
    checks,
    circuitBreakers: breakerStatuses,
    cache: {
      size: cacheSize,
      hitRate: 0 // TODO: Implement hit rate tracking
    }
  };
}

/**
 * Clears validation caches and resets circuit breakers
 * Useful for debugging and testing
 */
export function resetValidationState(): void {
  validationCache.clear();
  circuitBreakers.clear();
}

/**
 * Gets validation statistics for monitoring
 */
export function getValidationStats(): {
  cacheSize: number;
  circuitBreakerCount: number;
  openCircuitBreakers: string[];
} {
  return {
    cacheSize: validationCache.size,
    circuitBreakerCount: circuitBreakers.size,
    openCircuitBreakers: Array.from(circuitBreakers.entries())
      .filter(([, breaker]) => breaker.state === 'open')
      .map(([type]) => type)
  };
}

/**
 * Creates a validation error with consistent format (legacy)
 * @deprecated Use ValidationError interface for better error handling
 */
export class LegacyValidationError extends Error {
  constructor(field: string, message: string) {
    super(`Validation failed for ${field}: ${message}`);
    this.name = 'LegacyValidationError';
  }
}<|MERGE_RESOLUTION|>--- conflicted
+++ resolved
@@ -605,362 +605,6 @@
 }
 
 /**
-<<<<<<< HEAD
- * Validates a GitHub Personal Access Token format (legacy boolean version)
- * @deprecated Use validateGitHubTokenWithResult for better error handling
- */
-export function validateGitHubToken(token: string): boolean {
-  const result = validateGitHubTokenWithResult(token);
-  return result.valid;
-}
-
-/**
- * Validates a GitHub Personal Access Token format with detailed error reporting
- * - Must start with appropriate prefix (ghp_, gho_, ghu_, ghs_, ghr_)
- * - Must be the correct length for the token type
- * - Must contain only valid characters
- */
-export function validateGitHubTokenWithResult(token: string): ValidationResult<string> {
-  // Development mode bypass
-  if (shouldBypassValidation()) {
-    return createSuccessResult(token, [
-      createValidationWarning('DEV_BYPASS', 'Token validation bypassed in development mode', 'githubToken')
-    ], ['Set NODE_ENV=production to enable full token validation']);
-  }
-
-  // Check cache first (short TTL for security)
-  const cacheKey = `github-token:${token ? token.substring(0, 8) : 'null'}:${token ? token.length : 0}`;
-  const cached = getCachedValidationResult<string>(cacheKey);
-  if (cached) {
-    return cached;
-  }
-
-  const errors: ValidationError[] = [];
-  const warnings: ValidationWarning[] = [];
-  const suggestions: string[] = [
-    'Create a new token at: https://github.com/settings/tokens',
-    'Required scopes: repo, workflow, user, notifications'
-  ];
-
-  if (!token || typeof token !== 'string') {
-    const result = createErrorResult<string>([
-      createValidationError(
-        'MISSING_TOKEN',
-        'GitHub token is required',
-        'githubToken',
-        'error',
-        false,
-        'Set GITHUB_PERSONAL_ACCESS_TOKEN or GITHUB_TOKEN environment variable'
-      )
-    ], [], suggestions);
-    setCachedValidationResult(cacheKey, result, 10000); // Short cache for security
-    return result;
-  }
-
-  // Remove whitespace that might be accidentally included
-  const trimmedToken = token.trim();
-  if (trimmedToken !== token) {
-    warnings.push(createValidationWarning(
-      'WHITESPACE_DETECTED',
-      'Token contains leading or trailing whitespace',
-      'githubToken',
-      'Remove any spaces from the token'
-    ));
-  }
-
-  const cleanToken = trimmedToken;
-
-  // Check for obviously invalid tokens
-  if (cleanToken.length < 4) {
-    const result = createErrorResult<string>([
-      createValidationError(
-        'TOKEN_TOO_SHORT',
-        'Token is too short to be valid',
-        'githubToken',
-        'error',
-        false,
-        'GitHub tokens are at least 40 characters long'
-      )
-    ], warnings, suggestions);
-    setCachedValidationResult(cacheKey, result, 10000);
-    return result;
-  }
-
-  // GitHub Personal Access Token (classic) - starts with ghp_
-  if (cleanToken.startsWith('ghp_')) {
-    if (cleanToken.length !== 40) {
-      errors.push(createValidationError(
-        'INVALID_TOKEN_LENGTH',
-        `Classic Personal Access Token should be 40 characters, got ${cleanToken.length}`,
-        'githubToken',
-        'error',
-        false,
-        'Verify the complete token was copied'
-      ));
-    } else if (!/^ghp_[A-Za-z0-9]{36}$/.test(cleanToken)) {
-      errors.push(createValidationError(
-        'INVALID_TOKEN_FORMAT',
-        'Classic Personal Access Token contains invalid characters',
-        'githubToken',
-        'error',
-        false,
-        'Token should only contain letters and numbers after the ghp_ prefix'
-      ));
-    }
-  }
-  // GitHub OAuth token - starts with gho_
-  else if (cleanToken.startsWith('gho_')) {
-    if (cleanToken.length !== 40) {
-      errors.push(createValidationError(
-        'INVALID_TOKEN_LENGTH',
-        `OAuth token should be 40 characters, got ${cleanToken.length}`,
-        'githubToken',
-        'error',
-        false,
-        'Verify the complete token was copied'
-      ));
-    } else if (!/^gho_[A-Za-z0-9]{36}$/.test(cleanToken)) {
-      errors.push(createValidationError(
-        'INVALID_TOKEN_FORMAT',
-        'OAuth token contains invalid characters',
-        'githubToken',
-        'error',
-        false,
-        'Token should only contain letters and numbers after the gho_ prefix'
-      ));
-    }
-  }
-  // GitHub user access token - starts with ghu_
-  else if (cleanToken.startsWith('ghu_')) {
-    if (cleanToken.length !== 40) {
-      errors.push(createValidationError(
-        'INVALID_TOKEN_LENGTH',
-        `User access token should be 40 characters, got ${cleanToken.length}`,
-        'githubToken',
-        'error',
-        false,
-        'Verify the complete token was copied'
-      ));
-    } else if (!/^ghu_[A-Za-z0-9]{36}$/.test(cleanToken)) {
-      errors.push(createValidationError(
-        'INVALID_TOKEN_FORMAT',
-        'User access token contains invalid characters',
-        'githubToken',
-        'error',
-        false,
-        'Token should only contain letters and numbers after the ghu_ prefix'
-      ));
-    }
-  }
-  // GitHub server-to-server token - starts with ghs_
-  else if (cleanToken.startsWith('ghs_')) {
-    if (cleanToken.length !== 40) {
-      errors.push(createValidationError(
-        'INVALID_TOKEN_LENGTH',
-        `Server-to-server token should be 40 characters, got ${cleanToken.length}`,
-        'githubToken',
-        'error',
-        false,
-        'Verify the complete token was copied'
-      ));
-    } else if (!/^ghs_[A-Za-z0-9]{36}$/.test(cleanToken)) {
-      errors.push(createValidationError(
-        'INVALID_TOKEN_FORMAT',
-        'Server-to-server token contains invalid characters',
-        'githubToken',
-        'error',
-        false,
-        'Token should only contain letters and numbers after the ghs_ prefix'
-      ));
-    }
-  }
-  // GitHub refresh token - starts with ghr_
-  else if (cleanToken.startsWith('ghr_')) {
-    if (cleanToken.length !== 40) {
-      errors.push(createValidationError(
-        'INVALID_TOKEN_LENGTH',
-        `Refresh token should be 40 characters, got ${cleanToken.length}`,
-        'githubToken',
-        'error',
-        false,
-        'Verify the complete token was copied'
-      ));
-    } else if (!/^ghr_[A-Za-z0-9]{36}$/.test(cleanToken)) {
-      errors.push(createValidationError(
-        'INVALID_TOKEN_FORMAT',
-        'Refresh token contains invalid characters',
-        'githubToken',
-        'error',
-        false,
-        'Token should only contain letters and numbers after the ghr_ prefix'
-      ));
-    }
-  }
-  // Legacy format (40 characters, hex) - deprecated but still supported
-  else if (cleanToken.length === 40 && /^[a-f0-9]{40}$/i.test(cleanToken)) {
-    warnings.push(createValidationWarning(
-      'LEGACY_TOKEN_FORMAT',
-      'Using legacy token format (40-character hex)',
-      'githubToken',
-      'Consider creating a new Personal Access Token with ghp_ prefix for better security'
-    ));
-  }
-  else {
-    // Try to provide helpful guidance based on common issues
-    if (cleanToken.startsWith('github_pat_')) {
-      errors.push(createValidationError(
-        'UNSUPPORTED_TOKEN_TYPE',
-        'Fine-grained Personal Access Tokens (github_pat_) are not yet supported',
-        'githubToken',
-        'error',
-        false,
-        'Use a classic Personal Access Token instead'
-      ));
-    } else if (cleanToken.includes(' ') || cleanToken.includes('\n') || cleanToken.includes('\t')) {
-      errors.push(createValidationError(
-        'TOKEN_CONTAINS_WHITESPACE',
-        'Token contains spaces or line breaks',
-        'githubToken',
-        'error',
-        false,
-        'Remove all whitespace from the token'
-      ));
-    } else if (cleanToken.length > 100) {
-      errors.push(createValidationError(
-        'TOKEN_TOO_LONG',
-        'Token is unusually long and likely invalid',
-        'githubToken',
-        'error',
-        false,
-        'GitHub tokens are typically 40 characters'
-      ));
-    } else {
-      errors.push(createValidationError(
-        'UNRECOGNIZED_TOKEN_FORMAT',
-        'Token format not recognized',
-        'githubToken',
-        'error',
-        false,
-        'Ensure you copied the complete token from GitHub settings'
-      ));
-    }
-  }
-
-  // Additional security warnings
-  if (cleanToken.length > 0 && !process.env.NODE_ENV) {
-    warnings.push(createValidationWarning(
-      'NODE_ENV_NOT_SET',
-      'NODE_ENV environment variable not set',
-      'environment',
-      'Set NODE_ENV=production for production deployments'
-    ));
-  }
-
-  const result = errors.length > 0 
-    ? createErrorResult<string>(errors, warnings, suggestions)
-    : createSuccessResult(cleanToken, warnings, suggestions);
-
-  // Cache results briefly for security
-  setCachedValidationResult(cacheKey, result, 10000); // 10 seconds
-
-  return result;
-}
-
-/**
- * Validates GitHub token with API call and retry logic
- */
-export async function validateGitHubTokenWithAPI(token: string): Promise<ValidationResult<{ token: string; user: any }>> {
-  // First check format
-  const formatResult = validateGitHubTokenWithResult(token);
-  if (!formatResult.valid) {
-    return createErrorResult<{ token: string; user: any }>(formatResult.errors, formatResult.warnings, formatResult.suggestions);
-  }
-
-  // Development mode bypass
-  if (shouldBypassValidation()) {
-    return createSuccessResult(
-      { token, user: { login: 'dev-user' } },
-      [createValidationWarning('DEV_BYPASS', 'API validation bypassed in development mode', 'githubToken')],
-      ['Set NODE_ENV=production to enable full API validation']
-    );
-  }
-
-  // Use retry logic with circuit breaker
-  return withRetry(async () => {
-    try {
-      // Simple API call to validate token
-      const response = await fetch('https://api.github.com/user', {
-        headers: {
-          'Authorization': `token ${token}`,
-          'Accept': 'application/vnd.github.v3+json',
-          'User-Agent': 'github-mcp-server'
-        }
-      });
-
-      if (response.status === 401) {
-        return createErrorResult<{ token: string; user: any }>([
-          createValidationError(
-            'TOKEN_UNAUTHORIZED',
-            'Token is invalid or expired',
-            'githubToken',
-            'error',
-            true, // Recoverable - user can get new token
-            'Create a new token at https://github.com/settings/tokens'
-          )
-        ]);
-      }
-
-      if (response.status === 403) {
-        const rateLimitReset = response.headers.get('x-ratelimit-reset');
-        const resetTime = rateLimitReset ? new Date(parseInt(rateLimitReset) * 1000).toISOString() : 'unknown';
-        
-        return createErrorResult<{ token: string; user: any }>([
-          createValidationError(
-            'RATE_LIMITED',
-            'API rate limit exceeded',
-            'githubToken',
-            'warning',
-            true,
-            `Wait until ${resetTime} before trying again`
-          )
-        ]);
-      }
-
-      if (!response.ok) {
-        return createErrorResult<{ token: string; user: any }>([
-          createValidationError(
-            'API_ERROR',
-            `GitHub API returned ${response.status}: ${response.statusText}`,
-            'githubToken',
-            'warning',
-            true,
-            'Check GitHub status at https://www.githubstatus.com/'
-          )
-        ]);
-      }
-
-      const user = await response.json();
-      
-      return createSuccessResult(
-        { token, user },
-        [],
-        ['Token validation successful']
-      );
-
-    } catch (error) {
-      return createErrorResult<{ token: string; user: any }>([
-        createValidationError(
-          'NETWORK_ERROR',
-          `Network error during validation: ${error instanceof Error ? error.message : String(error)}`,
-          'githubToken',
-          'warning',
-          true,
-          'Check your internet connection and try again'
-        )
-      ]);
-    }
-  }, DEFAULT_RETRY_CONFIG, 'github-api');
-=======
  * Token format configuration interface
  */
 interface TokenFormat {
@@ -1133,11 +777,166 @@
 }
 
 /**
- * Legacy function for backward compatibility
- * Uses MODERATE validation level by default
+ * Validates a GitHub Personal Access Token format (legacy boolean version)
+ * @deprecated Use validateGitHubTokenWithResult or validateGitHubTokenFormat for better error handling
  */
 export function validateGitHubToken(token: string): boolean {
   return validateGitHubTokenFormat(token, ValidationLevel.MODERATE).isValid;
+}
+
+/**
+ * Validates a GitHub Personal Access Token format with detailed error reporting
+ * - Must start with appropriate prefix (ghp_, gho_, ghu_, ghs_, ghr_)
+ * - Must be the correct length for the token type
+ * - Must contain only valid characters
+ */
+export function validateGitHubTokenWithResult(token: string): ValidationResult<string> {
+  // Development mode bypass
+  if (shouldBypassValidation()) {
+    return createSuccessResult(token, [
+      createValidationWarning('DEV_BYPASS', 'Token validation bypassed in development mode', 'githubToken')
+    ], ['Set NODE_ENV=production to enable full token validation']);
+  }
+
+  // Check cache first (short TTL for security)
+  const cacheKey = `github-token:${token ? token.substring(0, 8) : 'null'}:${token ? token.length : 0}`;
+  const cached = getCachedValidationResult<string>(cacheKey);
+  if (cached) {
+    return cached;
+  }
+
+  const errors: ValidationError[] = [];
+  const warnings: ValidationWarning[] = [];
+  const suggestions: string[] = [
+    'Create a new token at: https://github.com/settings/tokens',
+    'Required scopes: repo, workflow, user, notifications'
+  ];
+
+  if (!token || typeof token !== 'string') {
+    const result = createErrorResult<string>([
+      createValidationError(
+        'MISSING_TOKEN',
+        'GitHub token is required',
+        'githubToken',
+        'error',
+        false,
+        'Set GITHUB_PERSONAL_ACCESS_TOKEN or GITHUB_TOKEN environment variable'
+      )
+    ], [], suggestions);
+    setCachedValidationResult(cacheKey, result, 10000); // Short cache for security
+    return result;
+  }
+
+  // Remove whitespace that might be accidentally included
+  const trimmedToken = token.trim();
+  if (trimmedToken !== token) {
+    warnings.push(createValidationWarning(
+      'WHITESPACE_DETECTED',
+      'Token contains leading or trailing whitespace',
+      'githubToken',
+      'Remove any spaces from the token'
+    ));
+  }
+
+  const cleanToken = trimmedToken;
+
+  // Use the new flexible validation approach
+  const formatResult = validateGitHubTokenFormat(cleanToken, ValidationLevel.MODERATE);
+  
+  if (!formatResult.isValid) {
+    // Map format validation errors to ValidationError format
+    if (formatResult.error?.includes('too short')) {
+      errors.push(createValidationError(
+        'TOKEN_TOO_SHORT',
+        'Token is too short to be valid',
+        'githubToken',
+        'error',
+        false,
+        'GitHub tokens are at least 40 characters long'
+      ));
+    } else if (formatResult.error?.includes('Unrecognized token format')) {
+      // Check for common issues
+      if (cleanToken.startsWith('github_pat_')) {
+        // Fine-grained PAT - now supported
+        if (cleanToken.length < 82) {
+          errors.push(createValidationError(
+            'INVALID_TOKEN_LENGTH',
+            `Fine-grained Personal Access Token should be at least 82 characters, got ${cleanToken.length}`,
+            'githubToken',
+            'error',
+            false,
+            'Verify the complete token was copied'
+          ));
+        }
+      } else if (cleanToken.includes(' ') || cleanToken.includes('\n') || cleanToken.includes('\t')) {
+        errors.push(createValidationError(
+          'TOKEN_CONTAINS_WHITESPACE',
+          'Token contains spaces or line breaks',
+          'githubToken',
+          'error',
+          false,
+          'Remove all whitespace from the token'
+        ));
+      } else if (cleanToken.length > 100) {
+        errors.push(createValidationError(
+          'TOKEN_TOO_LONG',
+          'Token is unusually long and likely invalid',
+          'githubToken',
+          'error',
+          false,
+          'GitHub tokens are typically 40-100 characters'
+        ));
+      } else {
+        errors.push(createValidationError(
+          'UNRECOGNIZED_TOKEN_FORMAT',
+          formatResult.error || 'Token format not recognized',
+          'githubToken',
+          'error',
+          false,
+          'Ensure you copied the complete token from GitHub settings'
+        ));
+      }
+    } else {
+      // Generic format error
+      errors.push(createValidationError(
+        'INVALID_TOKEN_FORMAT',
+        formatResult.error || 'Invalid token format',
+        'githubToken',
+        'error',
+        false,
+        'Check token format and length'
+      ));
+    }
+  } else if (formatResult.format) {
+    // Add warnings for specific token types
+    if (formatResult.format.description.includes('Legacy')) {
+      warnings.push(createValidationWarning(
+        'LEGACY_TOKEN_FORMAT',
+        'Using legacy token format (40-character hex)',
+        'githubToken',
+        'Consider creating a new Personal Access Token with ghp_ prefix for better security'
+      ));
+    }
+  }
+
+  // Additional security warnings
+  if (cleanToken.length > 0 && !process.env.NODE_ENV) {
+    warnings.push(createValidationWarning(
+      'NODE_ENV_NOT_SET',
+      'NODE_ENV environment variable not set',
+      'environment',
+      'Set NODE_ENV=production for production deployments'
+    ));
+  }
+
+  const result = errors.length > 0 
+    ? createErrorResult<string>(errors, warnings, suggestions)
+    : createSuccessResult(cleanToken, warnings, suggestions);
+
+  // Cache results briefly for security
+  setCachedValidationResult(cacheKey, result, 10000); // 10 seconds
+
+  return result;
 }
 
 /**
@@ -1150,84 +949,97 @@
     timeout?: number;
     retries?: number;
   } = {}
-): Promise<{
-  isValid: boolean;
-  userInfo?: {
-    login: string;
-    id: number;
-    type: string;
-  };
-  error?: string;
-}> {
-  // First validate format
-  const formatResult = validateGitHubTokenFormat(token);
-  if (!formatResult.isValid) {
-    return {
-      isValid: false,
-      error: `Invalid token format: ${formatResult.error}`
-    };
-  }
-
-  const { timeout = 5000, retries = 1 } = options;
-
-  for (let attempt = 0; attempt <= retries; attempt++) {
+): Promise<ValidationResult<{ token: string; user: any }>> {
+  // First check format using the comprehensive validation
+  const formatResult = validateGitHubTokenWithResult(token);
+  if (!formatResult.valid) {
+    return createErrorResult<{ token: string; user: any }>(formatResult.errors, formatResult.warnings, formatResult.suggestions);
+  }
+
+  // Development mode bypass
+  if (shouldBypassValidation()) {
+    return createSuccessResult(
+      { token, user: { login: 'dev-user' } },
+      [createValidationWarning('DEV_BYPASS', 'API validation bypassed in development mode', 'githubToken')],
+      ['Set NODE_ENV=production to enable full API validation']
+    );
+  }
+
+  // Use retry logic with circuit breaker
+  return withRetry(async () => {
     try {
-      // Dynamic import to avoid issues if @octokit/rest is not available
-      const { Octokit } = await import('@octokit/rest');
-      
-      const octokit = new Octokit({
-        auth: token,
-        request: {
-          timeout
+      // Simple API call to validate token
+      const response = await fetch('https://api.github.com/user', {
+        headers: {
+          'Authorization': `token ${token}`,
+          'Accept': 'application/vnd.github.v3+json',
+          'User-Agent': 'github-mcp-server'
         }
       });
 
-      const response = await octokit.rest.users.getAuthenticated();
+      if (response.status === 401) {
+        return createErrorResult<{ token: string; user: any }>([
+          createValidationError(
+            'TOKEN_UNAUTHORIZED',
+            'Token is invalid or expired',
+            'githubToken',
+            'error',
+            true, // Recoverable - user can get new token
+            'Create a new token at https://github.com/settings/tokens'
+          )
+        ]);
+      }
+
+      if (response.status === 403) {
+        const rateLimitReset = response.headers.get('x-ratelimit-reset');
+        const resetTime = rateLimitReset ? new Date(parseInt(rateLimitReset) * 1000).toISOString() : 'unknown';
+        
+        return createErrorResult<{ token: string; user: any }>([
+          createValidationError(
+            'RATE_LIMITED',
+            'API rate limit exceeded',
+            'githubToken',
+            'warning',
+            true,
+            `Wait until ${resetTime} before trying again`
+          )
+        ]);
+      }
+
+      if (!response.ok) {
+        return createErrorResult<{ token: string; user: any }>([
+          createValidationError(
+            'API_ERROR',
+            `GitHub API returned ${response.status}: ${response.statusText}`,
+            'githubToken',
+            'warning',
+            true,
+            'Check GitHub status at https://www.githubstatus.com/'
+          )
+        ]);
+      }
+
+      const user = await response.json();
       
-      return {
-        isValid: true,
-        userInfo: {
-          login: response.data.login,
-          id: response.data.id,
-          type: response.data.type
-        }
-      };
+      return createSuccessResult(
+        { token, user },
+        [],
+        ['Token validation successful']
+      );
+
     } catch (error) {
-      // If this is the last attempt, return the error
-      if (attempt === retries) {
-        const errorMessage = error instanceof Error ? error.message : 'Unknown error';
-        
-        // Check for specific error types
-        if (errorMessage.includes('Bad credentials') || errorMessage.includes('401')) {
-          return {
-            isValid: false,
-            error: 'Invalid token: Authentication failed'
-          };
-        }
-        
-        if (errorMessage.includes('timeout') || errorMessage.includes('ETIMEDOUT')) {
-          return {
-            isValid: false,
-            error: 'Token validation timeout: Unable to reach GitHub API'
-          };
-        }
-        
-        return {
-          isValid: false,
-          error: `Token validation failed: ${errorMessage}`
-        };
-      }
-      
-      // Wait before retry (exponential backoff)
-      await new Promise(resolve => setTimeout(resolve, Math.pow(2, attempt) * 1000));
-    }
-  }
-
-  return {
-    isValid: false,
-    error: 'Unexpected error during token validation'
-  };
->>>>>>> a3f6a8c7
+      return createErrorResult<{ token: string; user: any }>([
+        createValidationError(
+          'NETWORK_ERROR',
+          `Network error during validation: ${error instanceof Error ? error.message : String(error)}`,
+          'githubToken',
+          'warning',
+          true,
+          'Check your internet connection and try again'
+        )
+      ]);
+    }
+  }, DEFAULT_RETRY_CONFIG, 'github-api');
 }
 
 /**
