--- conflicted
+++ resolved
@@ -3,113 +3,71 @@
  */
 import { vi } from 'vitest';
 
+// Import dynamic test data generators
+import { 
+  createRepository, 
+  createUser, 
+  createIssue, 
+  createPullRequest, 
+  createWorkflow, 
+  createCommit, 
+  createFile 
+} from '../fixtures/test-data.js';
+
+// Dynamic mock responses - regenerated for each test
+export const mockResponses = {
+  get repo() { return createRepository(); },
+  get user() { return createUser(); },
+  get issue() { return createIssue(); },
+  get pullRequest() { return createPullRequest(); },
+  get workflow() { return createWorkflow(); },
+  get workflowRun() { 
+    return {
+      id: Math.floor(Math.random() * 1000000) + 1000,
+      name: `Test Run ${Math.random().toString(36).substring(7)}`,
+      status: 'completed',
+      conclusion: 'success',
+      workflow_id: Math.floor(Math.random() * 1000) + 1,
+      created_at: new Date().toISOString(),
+    };
+  },
+  get commit() { return createCommit(); },
+  get fileContent() { return createFile(); },
+};
+
+// Static mock responses for tests that need consistent data
+export const staticMockResponses = {
+  repo: {
+    id: 12345,
+    name: 'test-repo',
+    full_name: 'test-owner/test-repo',
+    owner: { login: 'test-owner', id: 67890 },
+    private: false,
+    description: 'Test repository',
+    default_branch: 'main',
+    created_at: '2024-01-01T00:00:00Z',
+    updated_at: '2024-01-01T12:00:00Z',
+  },
+  user: {
+    id: 67890,
+    login: 'test-user',
+    name: 'Test User',
+    email: 'test@example.com',
+    created_at: '2024-01-01T00:00:00Z',
+  },
+  fileContent: {
+    content: Buffer.from('Test file content').toString('base64'),
+    encoding: 'base64',
+    sha: 'file123456',
+    path: 'test.txt',
+    name: 'test.txt',
+    size: 17,
+    type: 'file',
+  },
+};
+
 // Mock Octokit constructor
 export const createMockOctokit = () => {
-<<<<<<< HEAD
-  const reposMock = {
-    get: vi.fn(),
-    listForAuthenticatedUser: vi.fn(),
-    getContent: vi.fn(),
-    createOrUpdateFileContents: vi.fn(),
-    deleteFile: vi.fn(),
-    listBranches: vi.fn(),
-    createFork: vi.fn(),
-    listCommits: vi.fn(),
-    getCommit: vi.fn(),
-    listReleases: vi.fn(),
-    createRelease: vi.fn(),
-  };
-
-  const issuesMock = {
-    list: vi.fn(),
-    get: vi.fn(),
-    create: vi.fn(),
-    update: vi.fn(),
-    lock: vi.fn(),
-    unlock: vi.fn(),
-    listComments: vi.fn(),
-    createComment: vi.fn(),
-    updateComment: vi.fn(),
-    deleteComment: vi.fn(),
-    addLabels: vi.fn(),
-    removeLabel: vi.fn(),
-    addAssignees: vi.fn(),
-    removeAssignees: vi.fn(),
-  };
-
-  const pullsMock = {
-    list: vi.fn(),
-    get: vi.fn(),
-    create: vi.fn(),
-    update: vi.fn(),
-    merge: vi.fn(),
-    listFiles: vi.fn(),
-    createReview: vi.fn(),
-    listReviews: vi.fn(),
-    dismissReview: vi.fn(),
-    listComments: vi.fn(),
-    createReviewComment: vi.fn(),
-  };
-
-  const actionsMock = {
-    listWorkflowRuns: vi.fn(),
-    getWorkflowRun: vi.fn(),
-    cancelWorkflowRun: vi.fn(),
-    listWorkflows: vi.fn(),
-    getWorkflow: vi.fn(),
-    listJobsForWorkflowRun: vi.fn(),
-    downloadWorkflowRunLogs: vi.fn(),
-  };
-
-  const usersMock = {
-    getAuthenticated: vi.fn(),
-    getByUsername: vi.fn(),
-    listFollowersForUser: vi.fn(),
-    listFollowingForUser: vi.fn(),
-  };
-
-  return {
-    // Direct access (used by tools)
-    repos: reposMock,
-    issues: issuesMock,
-    pulls: pullsMock,
-    actions: actionsMock,
-    users: usersMock,
-    
-    // Rest API access (for compatibility)
-    rest: {
-      repos: reposMock,
-      issues: issuesMock,
-      pulls: pullsMock,
-      actions: actionsMock,
-      codeScanning: {
-        listAlertsForRepo: vi.fn(),
-        getAlert: vi.fn(),
-        updateAlert: vi.fn(),
-      },
-      secretScanning: {
-        listAlertsForRepo: vi.fn(),
-        getAlert: vi.fn(),
-        updateAlert: vi.fn(),
-      },
-      dependabot: {
-        listAlertsForRepo: vi.fn(),
-        getAlert: vi.fn(),
-        updateAlert: vi.fn(),
-      },
-      users: usersMock,
-      orgs: {
-        get: vi.fn(),
-        list: vi.fn(),
-        listMembers: vi.fn(),
-        getMembershipForUser: vi.fn(),
-      },
-      activity: {
-        listNotificationsForAuthenticatedUser: vi.fn(),
-        markNotificationsAsRead: vi.fn(),
-        getThread: vi.fn(),
-        markThreadAsRead: vi.fn(),
-=======
   const mockFn = (returnValue: any) => {
     const fn = vi.fn();
     fn.mockResolvedValue({ data: returnValue });
@@ -264,7 +222,39 @@
         reRunWorkflow: vi.fn().mockResolvedValue({}),
         reRunWorkflowFailedJobs: vi.fn().mockResolvedValue({}),
         deleteWorkflowRunLogs: vi.fn().mockResolvedValue({}),
->>>>>>> a4b4696b
+      },
+      codeScanning: {
+        listAlertsForRepo: vi.fn(),
+        getAlert: vi.fn(),
+        updateAlert: vi.fn(),
+      },
+      secretScanning: {
+        listAlertsForRepo: vi.fn(),
+        getAlert: vi.fn(),
+        updateAlert: vi.fn(),
+      },
+      dependabot: {
+        listAlertsForRepo: vi.fn(),
+        getAlert: vi.fn(),
+        updateAlert: vi.fn(),
+      },
+      users: {
+        getAuthenticated: vi.fn(),
+        getByUsername: vi.fn(),
+        listFollowersForUser: vi.fn(),
+        listFollowingForUser: vi.fn(),
+      },
+      orgs: {
+        get: vi.fn(),
+        list: vi.fn(),
+        listMembers: vi.fn(),
+        getMembershipForUser: vi.fn(),
+      },
+      activity: {
+        listNotificationsForAuthenticatedUser: vi.fn(),
+        markNotificationsAsRead: vi.fn(),
+        getThread: vi.fn(),
+        markThreadAsRead: vi.fn(),
       },
       search: {
         repos: vi.fn(),
@@ -280,67 +270,4 @@
       error: vi.fn(),
     }
   };
-};
-
-// Import dynamic test data generators
-import { 
-  createRepository, 
-  createUser, 
-  createIssue, 
-  createPullRequest, 
-  createWorkflow, 
-  createCommit, 
-  createFile 
-} from '../fixtures/test-data.js';
-
-// Dynamic mock responses - regenerated for each test
-export const mockResponses = {
-  get repo() { return createRepository(); },
-  get user() { return createUser(); },
-  get issue() { return createIssue(); },
-  get pullRequest() { return createPullRequest(); },
-  get workflow() { return createWorkflow(); },
-  get workflowRun() { 
-    return {
-      id: Math.floor(Math.random() * 1000000) + 1000,
-      name: `Test Run ${Math.random().toString(36).substring(7)}`,
-      status: 'completed',
-      conclusion: 'success',
-      workflow_id: Math.floor(Math.random() * 1000) + 1,
-      created_at: new Date().toISOString(),
-    };
-  },
-  get commit() { return createCommit(); },
-  get fileContent() { return createFile(); },
-};
-
-// Static mock responses for tests that need consistent data
-export const staticMockResponses = {
-  repo: {
-    id: 12345,
-    name: 'test-repo',
-    full_name: 'test-owner/test-repo',
-    owner: { login: 'test-owner', id: 67890 },
-    private: false,
-    description: 'Test repository',
-    default_branch: 'main',
-    created_at: '2024-01-01T00:00:00Z',
-    updated_at: '2024-01-01T12:00:00Z',
-  },
-  user: {
-    id: 67890,
-    login: 'test-user',
-    name: 'Test User',
-    email: 'test@example.com',
-    created_at: '2024-01-01T00:00:00Z',
-  },
-  fileContent: {
-    content: Buffer.from('Test file content').toString('base64'),
-    encoding: 'base64',
-    sha: 'file123456',
-    path: 'test.txt',
-    name: 'test.txt',
-    size: 17,
-    type: 'file',
-  },
 };