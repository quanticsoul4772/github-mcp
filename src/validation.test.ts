import { describe, it, expect } from 'vitest';
import {
  validateRepoName,
  validateOwnerName,
  validateFilePath,
  validateRef,
  validateCommitSha,
  sanitizeText,
<<<<<<< HEAD
  LegacyValidationError,
=======
  validateGitHubToken,
  validateGitHubTokenFormat,
  ValidationLevel,
  ValidationError,
>>>>>>> a3f6a8c7
} from './validation.js';

describe('Validation Module', () => {
  describe('validateRepoName', () => {
    it('should accept valid repository names', () => {
      expect(validateRepoName('my-repo')).toBe(true);
      expect(validateRepoName('my_repo')).toBe(true);
      expect(validateRepoName('my.repo')).toBe(true);
      expect(validateRepoName('MyRepo123')).toBe(true);
    });

    it('should reject invalid repository names', () => {
      expect(validateRepoName('')).toBe(false);
      expect(validateRepoName('.repo')).toBe(false);
      expect(validateRepoName('repo.')).toBe(false);
      expect(validateRepoName('repo..name')).toBe(false);
      expect(validateRepoName('a'.repeat(101))).toBe(false);
      expect(validateRepoName('repo/name')).toBe(false);
      expect(validateRepoName('repo name')).toBe(false);
    });

    it('should handle edge cases', () => {
      expect(validateRepoName(null as any)).toBe(false);
      expect(validateRepoName(undefined as any)).toBe(false);
      expect(validateRepoName(123 as any)).toBe(false);
    });
  });

  describe('validateOwnerName', () => {
    it('should accept valid owner names', () => {
      expect(validateOwnerName('github')).toBe(true);
      expect(validateOwnerName('my-org')).toBe(true);
      expect(validateOwnerName('User123')).toBe(true);
    });

    it('should reject invalid owner names', () => {
      expect(validateOwnerName('')).toBe(false);
      expect(validateOwnerName('-user')).toBe(false);
      expect(validateOwnerName('user-')).toBe(false);
      expect(validateOwnerName('user--name')).toBe(false);
      expect(validateOwnerName('a'.repeat(40))).toBe(false);
      expect(validateOwnerName('user_name')).toBe(false);
      expect(validateOwnerName('user.name')).toBe(false);
    });
  });

  describe('validateFilePath', () => {
    it('should accept valid file paths', () => {
      expect(validateFilePath('README.md')).toBe('README.md');
      expect(validateFilePath('src/index.ts')).toBe('src/index.ts');
      expect(validateFilePath('docs/api/guide.md')).toBe('docs/api/guide.md');
    });

    it('should sanitize paths with leading slashes', () => {
      expect(validateFilePath('/README.md')).toBe('README.md');
      expect(validateFilePath('///src/index.ts')).toBe('src/index.ts');
    });

    it('should reject directory traversal attempts', () => {
      expect(validateFilePath('../etc/passwd')).toBe(null);
      expect(validateFilePath('../../secret')).toBe(null);
      expect(validateFilePath('path/../../../etc')).toBe(null);
      expect(validateFilePath('..\\windows\\system32')).toBe(null);
    });

    it('should reject absolute paths', () => {
      expect(validateFilePath('C:\\Windows\\System32')).toBe(null);
      expect(validateFilePath('D:/secrets')).toBe(null);
    });

    it('should remove null bytes', () => {
      expect(validateFilePath('file\0.txt')).toBe('file.txt');
    });

    it('should normalize multiple slashes', () => {
      expect(validateFilePath('src//index.ts')).toBe('src/index.ts');
      expect(validateFilePath('docs///api//guide.md')).toBe('docs/api/guide.md');
    });

    it('should reject paths exceeding maximum length', () => {
      expect(validateFilePath('a'.repeat(256))).toBe(null);
    });
  });

  describe('validateRef', () => {
    it('should accept valid refs', () => {
      expect(validateRef('main')).toBe(true);
      expect(validateRef('feature/new-feature')).toBe(true);
      expect(validateRef('v1.0.0')).toBe(true);
      expect(validateRef('release-2.0')).toBe(true);
    });

    it('should reject invalid refs', () => {
      expect(validateRef('')).toBe(false);
      expect(validateRef('.branch')).toBe(false);
      expect(validateRef('-branch')).toBe(false);
      expect(validateRef('branch.lock')).toBe(false);
      expect(validateRef('branch..name')).toBe(false);
      expect(validateRef('branch@{yesterday}')).toBe(false);
      expect(validateRef('branch~1')).toBe(false);
      expect(validateRef('branch^2')).toBe(false);
      expect(validateRef('branch:name')).toBe(false);
      expect(validateRef('branch\\name')).toBe(false);
      expect(validateRef('branch name')).toBe(false);
    });
  });

  describe('validateCommitSha', () => {
    it('should accept valid SHA hashes', () => {
      expect(validateCommitSha('a'.repeat(40))).toBe(true);
      expect(validateCommitSha('1234567890abcdef1234567890abcdef12345678')).toBe(true);
      expect(validateCommitSha('ABCDEF1234567890ABCDEF1234567890ABCDEF12')).toBe(true);
    });

    it('should reject invalid SHA hashes', () => {
      expect(validateCommitSha('')).toBe(false);
      expect(validateCommitSha('a'.repeat(39))).toBe(false);
      expect(validateCommitSha('a'.repeat(41))).toBe(false);
      expect(validateCommitSha('g'.repeat(40))).toBe(false);
      expect(validateCommitSha('not-a-sha')).toBe(false);
    });
  });

  describe('sanitizeText', () => {
    it('should remove control characters', () => {
      expect(sanitizeText('Hello\0World')).toBe('HelloWorld');
      expect(sanitizeText('Text\x01\x02\x03')).toBe('Text');
    });

    it('should preserve newlines and tabs', () => {
      expect(sanitizeText('Line 1\nLine 2\tTabbed')).toBe('Line 1\nLine 2\tTabbed');
    });

    it('should limit text length', () => {
      const longText = 'a'.repeat(2000);
      expect(sanitizeText(longText).length).toBe(1000);
      expect(sanitizeText(longText, 100).length).toBe(100);
    });

    it('should handle edge cases', () => {
      expect(sanitizeText('')).toBe('');
      expect(sanitizeText(null as any)).toBe('');
      expect(sanitizeText(undefined as any)).toBe('');
    });
  });

<<<<<<< HEAD
  describe('LegacyValidationError', () => {
=======
  describe('validateGitHubToken (legacy)', () => {
    it('should accept valid GitHub tokens (classic PAT)', () => {
      expect(validateGitHubToken('ghp_1234567890123456789012345678901234567890')).toBe(true);
    });

    it('should accept valid GitHub tokens (fine-grained PAT)', () => {
      expect(validateGitHubToken('github_pat_11ABCDEFG0123456789012_abcdefghijklmnopqrstuvwxyz1234567890ABCDEFGHIJKLMNOP')).toBe(true);
    });

    it('should accept valid OAuth tokens', () => {
      expect(validateGitHubToken('gho_1234567890123456789012345678901234567890')).toBe(true);
    });

    it('should accept valid installation tokens', () => {
      expect(validateGitHubToken('ghi_1234567890123456789012345678901234567890')).toBe(true);
    });

    it('should accept legacy 40-character hex tokens', () => {
      expect(validateGitHubToken('1234567890abcdef1234567890abcdef12345678')).toBe(true);
    });

    it('should reject invalid tokens', () => {
      expect(validateGitHubToken('')).toBe(false);
      expect(validateGitHubToken('invalid-token')).toBe(false);
      expect(validateGitHubToken('ghp_123')).toBe(false); // too short
      expect(validateGitHubToken('unknown_prefix_token')).toBe(false);
    });
  });

  describe('validateGitHubTokenFormat', () => {
    describe('MODERATE validation (default)', () => {
      it('should accept valid classic PAT tokens', () => {
        const result = validateGitHubTokenFormat('ghp_' + 'a'.repeat(36));
        expect(result.isValid).toBe(true);
        expect(result.format?.description).toBe('GitHub Personal Access Token (classic)');
      });

      it('should accept valid fine-grained PAT tokens', () => {
        // Fine-grained tokens have github_pat_ prefix and are minimum 82 characters total
        const token = 'github_pat_' + 'A'.repeat(71); // 12 + 71 = 83 characters
        const result = validateGitHubTokenFormat(token);
        expect(result.isValid).toBe(true);
        expect(result.format?.description).toBe('GitHub Fine-grained Personal Access Token');
      });

      it('should accept tokens with length variations', () => {
        // Test minimum length
        const shortResult = validateGitHubTokenFormat('ghp_' + 'a'.repeat(36));
        expect(shortResult.isValid).toBe(true);

        // Test longer than minimum
        const longResult = validateGitHubTokenFormat('ghp_' + 'a'.repeat(100));
        expect(longResult.isValid).toBe(true);
      });

      it('should reject tokens that are too short', () => {
        const result = validateGitHubTokenFormat('ghp_123');
        expect(result.isValid).toBe(false);
        expect(result.error).toContain('must be between');
      });

      it('should reject tokens that are too long', () => {
        const result = validateGitHubTokenFormat('ghp_' + 'a'.repeat(300));
        expect(result.isValid).toBe(false);
        expect(result.error).toContain('must be between');
      });

      it('should reject unrecognized token formats', () => {
        // Use a token that won't match legacy format (non-hex characters)
        const result = validateGitHubTokenFormat('unknown_prefix_with_invalid_chars!@#');
        expect(result.isValid).toBe(false);
        expect(result.error).toContain('Unrecognized token format');
      });
    });

    describe('STRICT validation', () => {
      it('should enforce exact pattern matching', () => {
        // Valid pattern
        const validResult = validateGitHubTokenFormat('ghp_' + 'A'.repeat(36), ValidationLevel.STRICT);
        expect(validResult.isValid).toBe(true);

        // Invalid characters
        const invalidResult = validateGitHubTokenFormat('ghp_' + 'A'.repeat(35) + '!', ValidationLevel.STRICT);
        expect(invalidResult.isValid).toBe(false);
        expect(invalidResult.error).toContain('invalid character pattern');
      });

      it('should validate legacy tokens strictly', () => {
        const validLegacy = validateGitHubTokenFormat('1234567890abcdef1234567890abcdef12345678', ValidationLevel.STRICT);
        expect(validLegacy.isValid).toBe(true);

        const invalidLegacy = validateGitHubTokenFormat('1234567890abcdef1234567890abcdef1234567g', ValidationLevel.STRICT);
        expect(invalidLegacy.isValid).toBe(false);
      });
    });

    describe('LENIENT validation', () => {
      it('should accept any non-empty token', () => {
        expect(validateGitHubTokenFormat('any_token_format', ValidationLevel.LENIENT).isValid).toBe(true);
        expect(validateGitHubTokenFormat('123', ValidationLevel.LENIENT).isValid).toBe(true);
        expect(validateGitHubTokenFormat('!@#$%^&*()', ValidationLevel.LENIENT).isValid).toBe(true);
      });

      it('should reject empty tokens', () => {
        expect(validateGitHubTokenFormat('', ValidationLevel.LENIENT).isValid).toBe(false);
        expect(validateGitHubTokenFormat('   ', ValidationLevel.LENIENT).isValid).toBe(false);
      });
    });

    it('should handle edge cases', () => {
      expect(validateGitHubTokenFormat(null as any).isValid).toBe(false);
      expect(validateGitHubTokenFormat(undefined as any).isValid).toBe(false);
      expect(validateGitHubTokenFormat(123 as any).isValid).toBe(false);
    });
  });

  describe('ValidationError', () => {
>>>>>>> a3f6a8c7
    it('should create error with proper message', () => {
      const error = new LegacyValidationError('repo', 'Invalid repository name');
      expect(error.message).toBe('Validation failed for repo: Invalid repository name');
      expect(error.name).toBe('LegacyValidationError');
    });
  });
});<|MERGE_RESOLUTION|>--- conflicted
+++ resolved
@@ -6,14 +6,11 @@
   validateRef,
   validateCommitSha,
   sanitizeText,
-<<<<<<< HEAD
-  LegacyValidationError,
-=======
   validateGitHubToken,
   validateGitHubTokenFormat,
   ValidationLevel,
   ValidationError,
->>>>>>> a3f6a8c7
+  LegacyValidationError,
 } from './validation.js';
 
 describe('Validation Module', () => {
@@ -160,9 +157,6 @@
     });
   });
 
-<<<<<<< HEAD
-  describe('LegacyValidationError', () => {
-=======
   describe('validateGitHubToken (legacy)', () => {
     it('should accept valid GitHub tokens (classic PAT)', () => {
       expect(validateGitHubToken('ghp_1234567890123456789012345678901234567890')).toBe(true);
@@ -279,8 +273,7 @@
     });
   });
 
-  describe('ValidationError', () => {
->>>>>>> a3f6a8c7
+  describe('LegacyValidationError', () => {
     it('should create error with proper message', () => {
       const error = new LegacyValidationError('repo', 'Invalid repository name');
       expect(error.message).toBe('Validation failed for repo: Invalid repository name');
