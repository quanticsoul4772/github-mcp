--- conflicted
+++ resolved
@@ -1,12 +1,8 @@
-<<<<<<< HEAD
-import { describe, it, expect, beforeEach, afterEach } from 'vitest';
-=======
 /**
  * Comprehensive tests for validation module
  */
 
 import { describe, it, expect, beforeEach, afterEach, vi } from 'vitest';
->>>>>>> 05c5bd26
 import {
   ValidationError,
   ValidationErrorDetail,
@@ -22,13 +18,7 @@
   validateBranchName,
   validateFilePath,
   validateRef,
-<<<<<<< HEAD
   validateCommitSha,
-  sanitizeText,
-  validateGitHubToken,
-  validateEnvironmentConfiguration,
-  ValidationError,
-=======
   validateSHA,
   validateWorkflowFileName,
   validateURL,
@@ -39,8 +29,8 @@
   validateEnvironmentConfiguration,
   validateGitOperation,
   validateCommandOptions,
+  sanitizeText,
   cleanupValidation
->>>>>>> 05c5bd26
 } from './validation.js';
 
 describe('Validation Module', () => {
@@ -59,6 +49,419 @@
     cleanupValidation();
   });
 
+  describe('validateFilePath', () => {
+    it('should accept valid file paths', () => {
+      expect(validateFilePath('README.md')).toBe('README.md');
+      expect(validateFilePath('src/index.ts')).toBe('src/index.ts');
+      expect(validateFilePath('docs/api/guide.md')).toBe('docs/api/guide.md');
+    });
+
+    it('should sanitize paths with leading slashes', () => {
+      expect(validateFilePath('/README.md')).toBe('README.md');
+      expect(validateFilePath('///src/index.ts')).toBe('src/index.ts');
+    });
+
+    it('should reject directory traversal attempts', () => {
+      expect(validateFilePath('../etc/passwd')).toBe(null);
+      expect(validateFilePath('../../secret')).toBe(null);
+      expect(validateFilePath('path/../../../etc')).toBe(null);
+      expect(validateFilePath('..\\windows\\system32')).toBe(null);
+    });
+
+    it('should reject absolute paths', () => {
+      expect(validateFilePath('C:\\Windows\\System32')).toBe(null);
+      expect(validateFilePath('D:/secrets')).toBe(null);
+    });
+
+    it('should remove null bytes', () => {
+      expect(validateFilePath('file\0.txt')).toBe('file.txt');
+    });
+
+    it('should normalize multiple slashes', () => {
+      expect(validateFilePath('src//index.ts')).toBe('src/index.ts');
+      expect(validateFilePath('docs///api//guide.md')).toBe('docs/api/guide.md');
+    });
+
+    it('should reject paths exceeding maximum length', () => {
+      expect(validateFilePath('a'.repeat(256))).toBe(null);
+    });
+  });
+
+  describe('validateRef', () => {
+    it('should accept valid refs', () => {
+      expect(validateRef('main')).toBe(true);
+      expect(validateRef('feature/new-feature')).toBe(true);
+      expect(validateRef('v1.0.0')).toBe(true);
+      expect(validateRef('release-2.0')).toBe(true);
+    });
+
+    it('should reject invalid refs', () => {
+      expect(validateRef('')).toBe(false);
+      expect(validateRef('.branch')).toBe(false);
+      expect(validateRef('-branch')).toBe(false);
+      expect(validateRef('branch.lock')).toBe(false);
+      expect(validateRef('branch..name')).toBe(false);
+      expect(validateRef('branch@{yesterday}')).toBe(false);
+      expect(validateRef('branch~1')).toBe(false);
+      expect(validateRef('branch^2')).toBe(false);
+      expect(validateRef('branch:name')).toBe(false);
+      expect(validateRef('branch\\name')).toBe(false);
+      expect(validateRef('branch name')).toBe(false);
+    });
+  });
+
+  describe('validateCommitSha', () => {
+    it('should accept valid SHA hashes', () => {
+      expect(validateCommitSha('a'.repeat(40))).toBe(true);
+      expect(validateCommitSha('1234567890abcdef1234567890abcdef12345678')).toBe(true);
+      expect(validateCommitSha('ABCDEF1234567890ABCDEF1234567890ABCDEF12')).toBe(true);
+    });
+
+    it('should reject invalid SHA hashes', () => {
+      expect(validateCommitSha('')).toBe(false);
+      expect(validateCommitSha('a'.repeat(39))).toBe(false);
+      expect(validateCommitSha('a'.repeat(41))).toBe(false);
+      expect(validateCommitSha('g'.repeat(40))).toBe(false);
+      expect(validateCommitSha('not-a-sha')).toBe(false);
+    });
+  });
+
+  describe('sanitizeText', () => {
+    it('should remove control characters', () => {
+      expect(sanitizeText('Hello\0World')).toBe('HelloWorld');
+      expect(sanitizeText('Text\x01\x02\x03')).toBe('Text');
+    });
+
+    it('should preserve newlines and tabs', () => {
+      expect(sanitizeText('Line 1\nLine 2\tTabbed')).toBe('Line 1\nLine 2\tTabbed');
+    });
+
+    it('should limit text length', () => {
+      const longText = 'a'.repeat(2000);
+      expect(sanitizeText(longText).length).toBe(1000);
+      expect(sanitizeText(longText, 100).length).toBe(100);
+    });
+
+    it('should handle edge cases', () => {
+      expect(sanitizeText('')).toBe('');
+      expect(sanitizeText(null as any)).toBe('');
+      expect(sanitizeText(undefined as any)).toBe('');
+    });
+  });
+
+  describe('validateGitHubToken', () => {
+    describe('GitHub Personal Access Token (classic) - ghp_ prefix', () => {
+      it('should accept valid ghp_ tokens', () => {
+        expect(validateGitHubToken('ghp_' + 'A'.repeat(36))).toBe(true);
+        expect(validateGitHubToken('ghp_' + 'a'.repeat(36))).toBe(true);
+        expect(validateGitHubToken('ghp_' + '1'.repeat(36))).toBe(true);
+        expect(validateGitHubToken('ghp_AbCdEf1234567890aBcDeF1234567890AbCd')).toBe(true);
+      });
+
+      it('should reject ghp_ tokens with incorrect length', () => {
+        expect(validateGitHubToken('ghp_' + 'A'.repeat(35))).toBe(false);
+        expect(validateGitHubToken('ghp_' + 'A'.repeat(37))).toBe(false);
+        expect(validateGitHubToken('ghp_')).toBe(false);
+      });
+
+      it('should reject ghp_ tokens with invalid characters', () => {
+        expect(validateGitHubToken('ghp_' + 'A'.repeat(35) + '@')).toBe(false);
+        expect(validateGitHubToken('ghp_' + 'A'.repeat(35) + ' ')).toBe(false);
+        expect(validateGitHubToken('ghp_' + 'A'.repeat(35) + '.')).toBe(false);
+      });
+    });
+
+    describe('GitHub OAuth Token - gho_ prefix', () => {
+      it('should accept valid gho_ tokens', () => {
+        expect(validateGitHubToken('gho_' + 'B'.repeat(36))).toBe(true);
+        expect(validateGitHubToken('gho_1234567890abcdef1234567890abcdef1234')).toBe(true);
+      });
+
+      it('should reject invalid gho_ tokens', () => {
+        expect(validateGitHubToken('gho_' + 'B'.repeat(35))).toBe(false);
+        expect(validateGitHubToken('gho_' + 'B'.repeat(37))).toBe(false);
+      });
+    });
+
+    describe('GitHub User Access Token - ghu_ prefix', () => {
+      it('should accept valid ghu_ tokens', () => {
+        expect(validateGitHubToken('ghu_' + 'C'.repeat(36))).toBe(true);
+      });
+
+      it('should reject invalid ghu_ tokens', () => {
+        expect(validateGitHubToken('ghu_' + 'C'.repeat(35))).toBe(false);
+      });
+    });
+
+    describe('GitHub Server-to-Server Token - ghs_ prefix', () => {
+      it('should accept valid ghs_ tokens', () => {
+        expect(validateGitHubToken('ghs_' + 'D'.repeat(36))).toBe(true);
+      });
+
+      it('should reject invalid ghs_ tokens', () => {
+        expect(validateGitHubToken('ghs_' + 'D'.repeat(35))).toBe(false);
+      });
+    });
+
+    describe('GitHub Refresh Token - ghr_ prefix', () => {
+      it('should accept valid ghr_ tokens', () => {
+        expect(validateGitHubToken('ghr_' + 'E'.repeat(36))).toBe(true);
+      });
+
+      it('should reject invalid ghr_ tokens', () => {
+        expect(validateGitHubToken('ghr_' + 'E'.repeat(35))).toBe(false);
+      });
+    });
+
+    describe('Legacy Token Format', () => {
+      it('should accept valid 40-character hex tokens', () => {
+        expect(validateGitHubToken('a'.repeat(40))).toBe(true);
+        expect(validateGitHubToken('A'.repeat(40))).toBe(true);
+        expect(validateGitHubToken('1234567890abcdef1234567890abcdef12345678')).toBe(true);
+        expect(validateGitHubToken('ABCDEF1234567890ABCDEF1234567890ABCDEF12')).toBe(true);
+      });
+
+      it('should reject non-hex characters in legacy tokens', () => {
+        expect(validateGitHubToken('g'.repeat(40))).toBe(false);
+        expect(validateGitHubToken('z'.repeat(40))).toBe(false);
+        expect(validateGitHubToken('a'.repeat(39) + 'g')).toBe(false);
+      });
+
+      it('should reject legacy tokens with incorrect length', () => {
+        expect(validateGitHubToken('a'.repeat(39))).toBe(false);
+        expect(validateGitHubToken('a'.repeat(41))).toBe(false);
+      });
+    });
+
+    describe('Invalid Token Formats', () => {
+      it('should reject empty or null tokens', () => {
+        expect(validateGitHubToken('')).toBe(false);
+        expect(validateGitHubToken(null as any)).toBe(false);
+        expect(validateGitHubToken(undefined as any)).toBe(false);
+      });
+
+      it('should reject non-string inputs', () => {
+        expect(validateGitHubToken(123 as any)).toBe(false);
+        expect(validateGitHubToken({} as any)).toBe(false);
+        expect(validateGitHubToken([] as any)).toBe(false);
+      });
+
+      it('should reject tokens with unknown prefixes', () => {
+        expect(validateGitHubToken('unknown_' + 'A'.repeat(30))).toBe(false);
+        expect(validateGitHubToken('github_pat_' + 'A'.repeat(30))).toBe(false);
+        expect(validateGitHubToken('ght_' + 'A'.repeat(36))).toBe(false);
+      });
+
+      it('should reject malformed tokens', () => {
+        expect(validateGitHubToken('not-a-token')).toBe(false);
+        expect(validateGitHubToken('123')).toBe(false);
+        expect(validateGitHubToken('ghp')).toBe(false);
+        expect(validateGitHubToken('ghp_')).toBe(false);
+        expect(validateGitHubToken('ghp_too_short')).toBe(false);
+      });
+    });
+  });
+
+  describe('validateEnvironmentConfiguration', () => {
+    let originalEnv: Record<string, string | undefined>;
+
+    beforeEach(() => {
+      originalEnv = { ...process.env };
+      // Clear auth-related env vars
+      delete process.env.GITHUB_PERSONAL_ACCESS_TOKEN;
+      delete process.env.GITHUB_TOKEN;
+      delete process.env.GITHUB_HOST;
+      delete process.env.GITHUB_READ_ONLY;
+      delete process.env.GITHUB_TOOLSETS;
+    });
+
+    afterEach(() => {
+      process.env = originalEnv;
+    });
+
+    describe('Required Token Validation', () => {
+      it('should validate with GITHUB_PERSONAL_ACCESS_TOKEN', () => {
+        process.env.GITHUB_PERSONAL_ACCESS_TOKEN = 'ghp_' + 'A'.repeat(36);
+        
+        const result = validateEnvironmentConfiguration();
+        
+        expect(result.isValid).toBe(true);
+        expect(result.errors).toHaveLength(0);
+        expect(result.sanitizedValues.GITHUB_TOKEN).toBe(process.env.GITHUB_PERSONAL_ACCESS_TOKEN);
+      });
+
+      it('should validate with GITHUB_TOKEN', () => {
+        process.env.GITHUB_TOKEN = 'gho_' + 'B'.repeat(36);
+        
+        const result = validateEnvironmentConfiguration();
+        
+        expect(result.isValid).toBe(true);
+        expect(result.errors).toHaveLength(0);
+        expect(result.sanitizedValues.GITHUB_TOKEN).toBe(process.env.GITHUB_TOKEN);
+      });
+
+      it('should prioritize GITHUB_PERSONAL_ACCESS_TOKEN over GITHUB_TOKEN', () => {
+        const patToken = 'ghp_' + 'A'.repeat(36);
+        const githubToken = 'gho_' + 'B'.repeat(36);
+        
+        process.env.GITHUB_PERSONAL_ACCESS_TOKEN = patToken;
+        process.env.GITHUB_TOKEN = githubToken;
+        
+        const result = validateEnvironmentConfiguration();
+        
+        expect(result.isValid).toBe(true);
+        expect(result.sanitizedValues.GITHUB_TOKEN).toBe(patToken);
+      });
+
+      it('should fail when no token is provided', () => {
+        const result = validateEnvironmentConfiguration();
+        
+        expect(result.isValid).toBe(false);
+        expect(result.errors).toContain('GITHUB_PERSONAL_ACCESS_TOKEN or GITHUB_TOKEN is required');
+      });
+
+      it('should fail with invalid token format', () => {
+        process.env.GITHUB_TOKEN = 'invalid-token-format';
+        
+        const result = validateEnvironmentConfiguration();
+        
+        expect(result.isValid).toBe(false);
+        expect(result.errors).toContain('Invalid GitHub token format');
+      });
+    });
+
+    describe('Optional Environment Variables', () => {
+      beforeEach(() => {
+        process.env.GITHUB_TOKEN = 'ghp_' + 'A'.repeat(36);
+      });
+
+      it('should validate GITHUB_READ_ONLY values', () => {
+        const validValues = ['1', 'true', 'false', '0'];
+        
+        for (const value of validValues) {
+          process.env.GITHUB_READ_ONLY = value;
+          const result = validateEnvironmentConfiguration();
+          expect(result.isValid).toBe(true);
+          expect(result.sanitizedValues.GITHUB_READ_ONLY).toBe(value);
+        }
+      });
+
+      it('should reject invalid GITHUB_READ_ONLY values', () => {
+        process.env.GITHUB_READ_ONLY = 'maybe';
+        
+        const result = validateEnvironmentConfiguration();
+        
+        expect(result.isValid).toBe(false);
+        expect(result.errors).toContain('Invalid format for GITHUB_READ_ONLY');
+      });
+
+      it('should validate GITHUB_TOOLSETS', () => {
+        process.env.GITHUB_TOOLSETS = 'repos,issues,pull_requests';
+        
+        const result = validateEnvironmentConfiguration();
+        
+        expect(result.isValid).toBe(true);
+        expect(result.sanitizedValues.GITHUB_TOOLSETS).toBe('repos,issues,pull_requests');
+      });
+
+      it('should accept "all" for GITHUB_TOOLSETS', () => {
+        process.env.GITHUB_TOOLSETS = 'all';
+        
+        const result = validateEnvironmentConfiguration();
+        
+        expect(result.isValid).toBe(true);
+        expect(result.sanitizedValues.GITHUB_TOOLSETS).toBe('all');
+      });
+
+      it('should reject invalid toolset names', () => {
+        process.env.GITHUB_TOOLSETS = 'invalid_toolset,repos';
+        
+        const result = validateEnvironmentConfiguration();
+        
+        expect(result.isValid).toBe(false);
+        expect(result.errors).toContain('Invalid format for GITHUB_TOOLSETS');
+      });
+
+      it('should validate GITHUB_HOST URLs', () => {
+        process.env.GITHUB_HOST = 'https://github.enterprise.com/api/v3';
+        
+        const result = validateEnvironmentConfiguration();
+        
+        expect(result.isValid).toBe(true);
+        expect(result.sanitizedValues.GITHUB_HOST).toBe('https://github.enterprise.com/api/v3');
+      });
+
+      it('should reject non-HTTPS URLs', () => {
+        process.env.GITHUB_HOST = 'http://github.com/api/v3';
+        
+        const result = validateEnvironmentConfiguration();
+        
+        expect(result.isValid).toBe(false);
+        expect(result.errors).toContain('Invalid format for GITHUB_HOST');
+      });
+
+      it('should reject localhost URLs', () => {
+        process.env.GITHUB_HOST = 'https://localhost:3000/api/v3';
+        
+        const result = validateEnvironmentConfiguration();
+        
+        expect(result.isValid).toBe(false);
+        expect(result.errors).toContain('Invalid format for GITHUB_HOST');
+      });
+    });
+
+    describe('Security Sanitization', () => {
+      it('should remove control characters from tokens', () => {
+        const tokenWithControlChars = 'ghp_' + 'A'.repeat(35) + '\x00';
+        process.env.GITHUB_TOKEN = tokenWithControlChars + 'B';
+        
+        const result = validateEnvironmentConfiguration();
+        
+        expect(result.isValid).toBe(true);
+        expect(result.sanitizedValues.GITHUB_TOKEN).toBe('ghp_' + 'A'.repeat(35) + 'B');
+        expect(result.sanitizedValues.GITHUB_TOKEN).not.toContain('\x00');
+      });
+
+      it('should prevent injection attacks in environment variables', () => {
+        process.env.GITHUB_TOKEN = 'ghp_' + 'A'.repeat(36);
+        process.env.GITHUB_TOOLSETS = 'repos$(cat /etc/passwd)';
+        
+        const result = validateEnvironmentConfiguration();
+        
+        expect(result.isValid).toBe(false);
+        expect(result.errors).toContain('Invalid format for GITHUB_TOOLSETS');
+      });
+
+      it('should handle multiple validation errors', () => {
+        process.env.GITHUB_TOKEN = 'invalid-token';
+        process.env.GITHUB_READ_ONLY = 'invalid-value';
+        process.env.GITHUB_HOST = 'http://localhost';
+        
+        const result = validateEnvironmentConfiguration();
+        
+        expect(result.isValid).toBe(false);
+        expect(result.errors).toHaveLength(3);
+        expect(result.errors).toContain('Invalid GitHub token format');
+        expect(result.errors).toContain('Invalid format for GITHUB_READ_ONLY');
+        expect(result.errors).toContain('Invalid format for GITHUB_HOST');
+      });
+    });
+  });
+
+  describe('ValidationError', () => {
+    it('should create error with proper message', () => {
+      const error = new ValidationError('repo', 'Invalid repository name');
+      expect(error.message).toBe('Validation failed for repo: Invalid repository name');
+      expect(error.name).toBe('ValidationError');
+    });
+
+    it('should maintain stack trace', () => {
+      const error = new ValidationError('field', 'message');
+      expect(error.stack).toBeDefined();
+      expect(error.stack).toContain('ValidationError');
+    });
+  });
+
   describe('ValidationError Class', () => {
     it('should create a ValidationError with correct properties', () => {
       const error = new ValidationError('testField', 'Test error message');
@@ -268,48 +671,6 @@
         expect(validateBranchName('in valid')).toBe(false); // Contains space
         expect(validateBranchName('in:valid')).toBe(false); // Contains colon
         expect(validateBranchName('in~valid')).toBe(false); // Contains tilde
-      });
-    });
-
-    describe('validateFilePath', () => {
-      it('should validate and sanitize valid file paths', () => {
-        expect(validateFilePath('README.md')).toBe('README.md');
-        expect(validateFilePath('src/index.js')).toBe('src/index.js');
-        expect(validateFilePath('path/to/file.txt')).toBe('path/to/file.txt');
-      });
-
-      it('should reject path traversal attempts', () => {
-        expect(validateFilePath('../etc/passwd')).toBe(null);
-        expect(validateFilePath('../../secret')).toBe(null);
-        expect(validateFilePath('path/../../../etc/passwd')).toBe(null);
-      });
-
-      it('should reject absolute paths', () => {
-        expect(validateFilePath('/etc/passwd')).toBe(null);
-        expect(validateFilePath('C:\\Windows\\System32')).toBe(null);
-      });
-
-      it('should sanitize double slashes', () => {
-        expect(validateFilePath('path//to//file')).toBe('path/to/file');
-      });
-
-      it('should remove trailing slashes', () => {
-        expect(validateFilePath('path/to/dir/')).toBe('path/to/dir');
-      });
-    });
-
-    describe('validateRef', () => {
-      it('should validate valid refs', () => {
-        expect(validateRef('main')).toBe(true);
-        expect(validateRef('refs/heads/main')).toBe(true);
-        expect(validateRef('refs/tags/v1.0.0')).toBe(true);
-        expect(validateRef('a'.repeat(40))).toBe(true); // SHA
-      });
-
-      it('should reject invalid refs', () => {
-        expect(validateRef('')).toBe(false);
-        expect(validateRef('in valid')).toBe(false);
-        expect(validateRef('.invalid')).toBe(false);
       });
     });
 
@@ -533,312 +894,6 @@
     });
   });
 
-<<<<<<< HEAD
-  describe('validateGitHubToken', () => {
-    describe('GitHub Personal Access Token (classic) - ghp_ prefix', () => {
-      it('should accept valid ghp_ tokens', () => {
-        expect(validateGitHubToken('ghp_' + 'A'.repeat(36))).toBe(true);
-        expect(validateGitHubToken('ghp_' + 'a'.repeat(36))).toBe(true);
-        expect(validateGitHubToken('ghp_' + '1'.repeat(36))).toBe(true);
-        expect(validateGitHubToken('ghp_AbCdEf1234567890aBcDeF1234567890AbCd')).toBe(true);
-      });
-
-      it('should reject ghp_ tokens with incorrect length', () => {
-        expect(validateGitHubToken('ghp_' + 'A'.repeat(35))).toBe(false);
-        expect(validateGitHubToken('ghp_' + 'A'.repeat(37))).toBe(false);
-        expect(validateGitHubToken('ghp_')).toBe(false);
-      });
-
-      it('should reject ghp_ tokens with invalid characters', () => {
-        expect(validateGitHubToken('ghp_' + 'A'.repeat(35) + '@')).toBe(false);
-        expect(validateGitHubToken('ghp_' + 'A'.repeat(35) + ' ')).toBe(false);
-        expect(validateGitHubToken('ghp_' + 'A'.repeat(35) + '.')).toBe(false);
-      });
-    });
-
-    describe('GitHub OAuth Token - gho_ prefix', () => {
-      it('should accept valid gho_ tokens', () => {
-        expect(validateGitHubToken('gho_' + 'B'.repeat(36))).toBe(true);
-        expect(validateGitHubToken('gho_1234567890abcdef1234567890abcdef1234')).toBe(true);
-      });
-
-      it('should reject invalid gho_ tokens', () => {
-        expect(validateGitHubToken('gho_' + 'B'.repeat(35))).toBe(false);
-        expect(validateGitHubToken('gho_' + 'B'.repeat(37))).toBe(false);
-      });
-    });
-
-    describe('GitHub User Access Token - ghu_ prefix', () => {
-      it('should accept valid ghu_ tokens', () => {
-        expect(validateGitHubToken('ghu_' + 'C'.repeat(36))).toBe(true);
-      });
-
-      it('should reject invalid ghu_ tokens', () => {
-        expect(validateGitHubToken('ghu_' + 'C'.repeat(35))).toBe(false);
-      });
-    });
-
-    describe('GitHub Server-to-Server Token - ghs_ prefix', () => {
-      it('should accept valid ghs_ tokens', () => {
-        expect(validateGitHubToken('ghs_' + 'D'.repeat(36))).toBe(true);
-      });
-
-      it('should reject invalid ghs_ tokens', () => {
-        expect(validateGitHubToken('ghs_' + 'D'.repeat(35))).toBe(false);
-      });
-    });
-
-    describe('GitHub Refresh Token - ghr_ prefix', () => {
-      it('should accept valid ghr_ tokens', () => {
-        expect(validateGitHubToken('ghr_' + 'E'.repeat(36))).toBe(true);
-      });
-
-      it('should reject invalid ghr_ tokens', () => {
-        expect(validateGitHubToken('ghr_' + 'E'.repeat(35))).toBe(false);
-      });
-    });
-
-    describe('Legacy Token Format', () => {
-      it('should accept valid 40-character hex tokens', () => {
-        expect(validateGitHubToken('a'.repeat(40))).toBe(true);
-        expect(validateGitHubToken('A'.repeat(40))).toBe(true);
-        expect(validateGitHubToken('1234567890abcdef1234567890abcdef12345678')).toBe(true);
-        expect(validateGitHubToken('ABCDEF1234567890ABCDEF1234567890ABCDEF12')).toBe(true);
-      });
-
-      it('should reject non-hex characters in legacy tokens', () => {
-        expect(validateGitHubToken('g'.repeat(40))).toBe(false);
-        expect(validateGitHubToken('z'.repeat(40))).toBe(false);
-        expect(validateGitHubToken('a'.repeat(39) + 'g')).toBe(false);
-      });
-
-      it('should reject legacy tokens with incorrect length', () => {
-        expect(validateGitHubToken('a'.repeat(39))).toBe(false);
-        expect(validateGitHubToken('a'.repeat(41))).toBe(false);
-      });
-    });
-
-    describe('Invalid Token Formats', () => {
-      it('should reject empty or null tokens', () => {
-        expect(validateGitHubToken('')).toBe(false);
-        expect(validateGitHubToken(null as any)).toBe(false);
-        expect(validateGitHubToken(undefined as any)).toBe(false);
-      });
-
-      it('should reject non-string inputs', () => {
-        expect(validateGitHubToken(123 as any)).toBe(false);
-        expect(validateGitHubToken({} as any)).toBe(false);
-        expect(validateGitHubToken([] as any)).toBe(false);
-      });
-
-      it('should reject tokens with unknown prefixes', () => {
-        expect(validateGitHubToken('unknown_' + 'A'.repeat(30))).toBe(false);
-        expect(validateGitHubToken('github_pat_' + 'A'.repeat(30))).toBe(false);
-        expect(validateGitHubToken('ght_' + 'A'.repeat(36))).toBe(false);
-      });
-
-      it('should reject malformed tokens', () => {
-        expect(validateGitHubToken('not-a-token')).toBe(false);
-        expect(validateGitHubToken('123')).toBe(false);
-        expect(validateGitHubToken('ghp')).toBe(false);
-        expect(validateGitHubToken('ghp_')).toBe(false);
-        expect(validateGitHubToken('ghp_too_short')).toBe(false);
-      });
-    });
-  });
-
-  describe('validateEnvironmentConfiguration', () => {
-    let originalEnv: Record<string, string | undefined>;
-
-    beforeEach(() => {
-      originalEnv = { ...process.env };
-      // Clear auth-related env vars
-      delete process.env.GITHUB_PERSONAL_ACCESS_TOKEN;
-      delete process.env.GITHUB_TOKEN;
-      delete process.env.GITHUB_HOST;
-      delete process.env.GITHUB_READ_ONLY;
-      delete process.env.GITHUB_TOOLSETS;
-    });
-
-    afterEach(() => {
-      process.env = originalEnv;
-    });
-
-    describe('Required Token Validation', () => {
-      it('should validate with GITHUB_PERSONAL_ACCESS_TOKEN', () => {
-        process.env.GITHUB_PERSONAL_ACCESS_TOKEN = 'ghp_' + 'A'.repeat(36);
-        
-        const result = validateEnvironmentConfiguration();
-        
-        expect(result.isValid).toBe(true);
-        expect(result.errors).toHaveLength(0);
-        expect(result.sanitizedValues.GITHUB_TOKEN).toBe(process.env.GITHUB_PERSONAL_ACCESS_TOKEN);
-      });
-
-      it('should validate with GITHUB_TOKEN', () => {
-        process.env.GITHUB_TOKEN = 'gho_' + 'B'.repeat(36);
-        
-        const result = validateEnvironmentConfiguration();
-        
-        expect(result.isValid).toBe(true);
-        expect(result.errors).toHaveLength(0);
-        expect(result.sanitizedValues.GITHUB_TOKEN).toBe(process.env.GITHUB_TOKEN);
-      });
-
-      it('should prioritize GITHUB_PERSONAL_ACCESS_TOKEN over GITHUB_TOKEN', () => {
-        const patToken = 'ghp_' + 'A'.repeat(36);
-        const githubToken = 'gho_' + 'B'.repeat(36);
-        
-        process.env.GITHUB_PERSONAL_ACCESS_TOKEN = patToken;
-        process.env.GITHUB_TOKEN = githubToken;
-        
-        const result = validateEnvironmentConfiguration();
-        
-        expect(result.isValid).toBe(true);
-        expect(result.sanitizedValues.GITHUB_TOKEN).toBe(patToken);
-      });
-
-      it('should fail when no token is provided', () => {
-        const result = validateEnvironmentConfiguration();
-        
-        expect(result.isValid).toBe(false);
-        expect(result.errors).toContain('GITHUB_PERSONAL_ACCESS_TOKEN or GITHUB_TOKEN is required');
-      });
-
-      it('should fail with invalid token format', () => {
-        process.env.GITHUB_TOKEN = 'invalid-token-format';
-        
-        const result = validateEnvironmentConfiguration();
-        
-        expect(result.isValid).toBe(false);
-        expect(result.errors).toContain('Invalid GitHub token format');
-      });
-    });
-
-    describe('Optional Environment Variables', () => {
-      beforeEach(() => {
-        process.env.GITHUB_TOKEN = 'ghp_' + 'A'.repeat(36);
-      });
-
-      it('should validate GITHUB_READ_ONLY values', () => {
-        const validValues = ['1', 'true', 'false', '0'];
-        
-        for (const value of validValues) {
-          process.env.GITHUB_READ_ONLY = value;
-          const result = validateEnvironmentConfiguration();
-          expect(result.isValid).toBe(true);
-          expect(result.sanitizedValues.GITHUB_READ_ONLY).toBe(value);
-        }
-      });
-
-      it('should reject invalid GITHUB_READ_ONLY values', () => {
-        process.env.GITHUB_READ_ONLY = 'maybe';
-        
-        const result = validateEnvironmentConfiguration();
-        
-        expect(result.isValid).toBe(false);
-        expect(result.errors).toContain('Invalid format for GITHUB_READ_ONLY');
-      });
-
-      it('should validate GITHUB_TOOLSETS', () => {
-        process.env.GITHUB_TOOLSETS = 'repos,issues,pull_requests';
-        
-        const result = validateEnvironmentConfiguration();
-        
-        expect(result.isValid).toBe(true);
-        expect(result.sanitizedValues.GITHUB_TOOLSETS).toBe('repos,issues,pull_requests');
-      });
-
-      it('should accept "all" for GITHUB_TOOLSETS', () => {
-        process.env.GITHUB_TOOLSETS = 'all';
-        
-        const result = validateEnvironmentConfiguration();
-        
-        expect(result.isValid).toBe(true);
-        expect(result.sanitizedValues.GITHUB_TOOLSETS).toBe('all');
-      });
-
-      it('should reject invalid toolset names', () => {
-        process.env.GITHUB_TOOLSETS = 'invalid_toolset,repos';
-        
-        const result = validateEnvironmentConfiguration();
-        
-        expect(result.isValid).toBe(false);
-        expect(result.errors).toContain('Invalid format for GITHUB_TOOLSETS');
-      });
-
-      it('should validate GITHUB_HOST URLs', () => {
-        process.env.GITHUB_HOST = 'https://github.enterprise.com/api/v3';
-        
-        const result = validateEnvironmentConfiguration();
-        
-        expect(result.isValid).toBe(true);
-        expect(result.sanitizedValues.GITHUB_HOST).toBe('https://github.enterprise.com/api/v3');
-      });
-
-      it('should reject non-HTTPS URLs', () => {
-        process.env.GITHUB_HOST = 'http://github.com/api/v3';
-        
-        const result = validateEnvironmentConfiguration();
-        
-        expect(result.isValid).toBe(false);
-        expect(result.errors).toContain('Invalid format for GITHUB_HOST');
-      });
-
-      it('should reject localhost URLs', () => {
-        process.env.GITHUB_HOST = 'https://localhost:3000/api/v3';
-        
-        const result = validateEnvironmentConfiguration();
-        
-        expect(result.isValid).toBe(false);
-        expect(result.errors).toContain('Invalid format for GITHUB_HOST');
-      });
-    });
-
-    describe('Security Sanitization', () => {
-      it('should remove control characters from tokens', () => {
-        const tokenWithControlChars = 'ghp_' + 'A'.repeat(35) + '\x00';
-        process.env.GITHUB_TOKEN = tokenWithControlChars + 'B';
-        
-        const result = validateEnvironmentConfiguration();
-        
-        expect(result.isValid).toBe(true);
-        expect(result.sanitizedValues.GITHUB_TOKEN).toBe('ghp_' + 'A'.repeat(35) + 'B');
-        expect(result.sanitizedValues.GITHUB_TOKEN).not.toContain('\x00');
-      });
-
-      it('should prevent injection attacks in environment variables', () => {
-        process.env.GITHUB_TOKEN = 'ghp_' + 'A'.repeat(36);
-        process.env.GITHUB_TOOLSETS = 'repos$(cat /etc/passwd)';
-        
-        const result = validateEnvironmentConfiguration();
-        
-        expect(result.isValid).toBe(false);
-        expect(result.errors).toContain('Invalid format for GITHUB_TOOLSETS');
-      });
-
-      it('should handle multiple validation errors', () => {
-        process.env.GITHUB_TOKEN = 'invalid-token';
-        process.env.GITHUB_READ_ONLY = 'invalid-value';
-        process.env.GITHUB_HOST = 'http://localhost';
-        
-        const result = validateEnvironmentConfiguration();
-        
-        expect(result.isValid).toBe(false);
-        expect(result.errors).toHaveLength(3);
-        expect(result.errors).toContain('Invalid GitHub token format');
-        expect(result.errors).toContain('Invalid format for GITHUB_READ_ONLY');
-        expect(result.errors).toContain('Invalid format for GITHUB_HOST');
-      });
-    });
-  });
-
-  describe('ValidationError', () => {
-    it('should create error with proper message', () => {
-      const error = new ValidationError('repo', 'Invalid repository name');
-      expect(error.message).toBe('Validation failed for repo: Invalid repository name');
-      expect(error.name).toBe('ValidationError');
-=======
   describe('Cleanup Function', () => {
     it('should clean up resources', () => {
       // Create some cached data
@@ -850,7 +905,6 @@
       // Cache should be cleared (we can't directly test this without exposing internals)
       // But we can verify the function exists and doesn't throw
       expect(cleanupValidation).toBeDefined();
->>>>>>> 05c5bd26
     });
   });
 });