{
  "name": "github-mcp",
  "version": "1.0.0",
  "description": "GitHub MCP Server - AI-powered GitHub integration",
  "type": "module",
  "main": "build/index.js",
  "scripts": {
    "build": "tsc",
    "dev": "tsx src/index.ts",
    "start": "node build/index.js",
    "clean": "rm -rf build",
    "prepare": "npm run build",
    "test": "vitest",
    "test:ui": "vitest --ui",
    "test:coverage": "vitest --coverage",
<<<<<<< HEAD
    "test:watch": "vitest --watch",
    "test:run": "vitest run",
    "test:integration": "vitest run --testNamePattern=\"Integration\"",
    "test:unit": "vitest run --testNamePattern=\"^(?!.*Integration).*$\"",
    "lint": "echo 'Linting not configured yet'",
    "typecheck": "npx tsc --noEmit"
=======
    "security:setup": "bash scripts/setup-security.sh",
    "security:scan": "npm audit && npm run security:secrets",
    "security:secrets": "detect-secrets scan --baseline .secrets.baseline",
    "security:pre-commit": "pre-commit run --all-files",
    "lint": "npx tsc --noEmit"
>>>>>>> ce9a9d25
  },
  "keywords": [
    "mcp",
    "github",
    "ai",
    "model-context-protocol"
  ],
  "author": "",
  "license": "MIT",
  "dependencies": {
    "@modelcontextprotocol/sdk": "^1.17.2",
    "@octokit/rest": "^22.0.0",
    "@octokit/types": "^14.1.0",
    "dotenv": "^17.2.1",
    "zod": "^4.0.16"
  },
  "devDependencies": {
    "@testing-library/jest-dom": "^6.6.4",
    "@types/node": "^24.2.1",
    "@vitest/coverage-v8": "^3.2.4",
    "@vitest/ui": "^3.2.4",
    "tsx": "^4.20.3",
    "typescript": "^5.9.2",
    "vitest": "^3.2.4"
  }
}<|MERGE_RESOLUTION|>--- conflicted
+++ resolved
@@ -13,20 +13,16 @@
     "test": "vitest",
     "test:ui": "vitest --ui",
     "test:coverage": "vitest --coverage",
-<<<<<<< HEAD
     "test:watch": "vitest --watch",
     "test:run": "vitest run",
     "test:integration": "vitest run --testNamePattern=\"Integration\"",
     "test:unit": "vitest run --testNamePattern=\"^(?!.*Integration).*$\"",
-    "lint": "echo 'Linting not configured yet'",
-    "typecheck": "npx tsc --noEmit"
-=======
     "security:setup": "bash scripts/setup-security.sh",
     "security:scan": "npm audit && npm run security:secrets",
     "security:secrets": "detect-secrets scan --baseline .secrets.baseline",
     "security:pre-commit": "pre-commit run --all-files",
-    "lint": "npx tsc --noEmit"
->>>>>>> ce9a9d25
+    "lint": "npx tsc --noEmit",
+    "typecheck": "npx tsc --noEmit"
   },
   "keywords": [
     "mcp",
