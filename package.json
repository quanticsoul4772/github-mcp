{
  "name": "github-mcp",
  "version": "1.0.0",
  "description": "GitHub MCP Server - AI-powered GitHub integration",
  "type": "module",
  "main": "build/index.js",
  "engines": {
    "node": ">=18.0.0",
    "npm": ">=8.0.0"
  },
  "repository": {
    "type": "git",
    "url": "https://github.com/quanticsoul4772/github-mcp.git"
  },
  "bugs": {
    "url": "https://github.com/quanticsoul4772/github-mcp/issues"
  },
  "homepage": "https://github.com/quanticsoul4772/github-mcp#readme",
  "scripts": {
    "build": "tsc",
    "dev": "tsx src/index.ts",
    "start": "node build/index.js",
    "clean": "rm -rf build",
    "prepare": "npm run build",
    "test": "vitest",
    "test:ui": "vitest --ui",
    "test:coverage": "vitest --coverage",
<<<<<<< HEAD
    "lint": "eslint src --ext .ts,.tsx --max-warnings 0",
    "lint:fix": "eslint src --ext .ts,.tsx --fix",
    "format": "prettier --write \"src/**/*.{ts,tsx,json,md}\"",
    "format:check": "prettier --check \"src/**/*.{ts,tsx,json,md}\"",
    "type-check": "tsc --noEmit",
    "prepare": "husky"
=======
    "test:watch": "vitest --watch",
    "test:run": "vitest run",
    "test:integration": "vitest run --testNamePattern=\"Integration\"",
    "test:unit": "vitest run --testNamePattern=\"^(?!.*Integration).*$\"",
    "security:setup": "bash scripts/setup-security.sh",
    "security:scan": "npm audit && npm run security:secrets",
    "security:secrets": "detect-secrets scan --baseline .secrets.baseline",
    "security:pre-commit": "pre-commit run --all-files",
    "lint": "npx tsc --noEmit",
    "typecheck": "npx tsc --noEmit"
>>>>>>> 296a7e6c
  },
  "keywords": [
    "mcp",
    "github",
    "ai",
    "model-context-protocol"
  ],
  "author": "quanticsoul4772",
  "license": "MIT",
  "dependencies": {
    "@modelcontextprotocol/sdk": "^1.17.2",
    "@octokit/rest": "^22.0.0",
    "@octokit/types": "^14.1.0",
    "dotenv": "^17.2.1",
    "zod": "^4.0.17"
  },
  "devDependencies": {
    "@testing-library/jest-dom": "^6.6.4",
    "@types/node": "^24.2.1",
<<<<<<< HEAD
    "@typescript-eslint/eslint-plugin": "^8.17.0",
    "@typescript-eslint/parser": "^8.17.0",
=======
>>>>>>> 296a7e6c
    "@vitest/coverage-v8": "^3.2.4",
    "@vitest/ui": "^3.2.4",
    "commitlint": "^19.6.0",
    "@commitlint/cli": "^19.6.0",
    "@commitlint/config-conventional": "^19.6.0",
    "eslint": "^9.17.0",
    "eslint-config-prettier": "^9.1.0",
    "eslint-plugin-prettier": "^5.2.1",
    "husky": "^9.1.7",
    "lint-staged": "^15.3.0",
    "msw": "^2.8.4",
    "prettier": "^3.4.2",
    "supertest": "^7.0.0",
    "tsx": "^4.20.3",
    "typescript": "^5.9.2",
    "vitest": "^3.2.4"
  }
}<|MERGE_RESOLUTION|>--- conflicted
+++ resolved
@@ -21,29 +21,24 @@
     "dev": "tsx src/index.ts",
     "start": "node build/index.js",
     "clean": "rm -rf build",
-    "prepare": "npm run build",
+    "prepare": "husky && npm run build",
     "test": "vitest",
     "test:ui": "vitest --ui",
     "test:coverage": "vitest --coverage",
-<<<<<<< HEAD
+    "test:watch": "vitest --watch",
+    "test:run": "vitest run",
+    "test:integration": "vitest run --testNamePattern=\"Integration\"",
+    "test:unit": "vitest run --testNamePattern=\"^(?!.*Integration).*$\"",
     "lint": "eslint src --ext .ts,.tsx --max-warnings 0",
     "lint:fix": "eslint src --ext .ts,.tsx --fix",
     "format": "prettier --write \"src/**/*.{ts,tsx,json,md}\"",
     "format:check": "prettier --check \"src/**/*.{ts,tsx,json,md}\"",
     "type-check": "tsc --noEmit",
-    "prepare": "husky"
-=======
-    "test:watch": "vitest --watch",
-    "test:run": "vitest run",
-    "test:integration": "vitest run --testNamePattern=\"Integration\"",
-    "test:unit": "vitest run --testNamePattern=\"^(?!.*Integration).*$\"",
+    "typecheck": "tsc --noEmit",
     "security:setup": "bash scripts/setup-security.sh",
     "security:scan": "npm audit && npm run security:secrets",
     "security:secrets": "detect-secrets scan --baseline .secrets.baseline",
-    "security:pre-commit": "pre-commit run --all-files",
-    "lint": "npx tsc --noEmit",
-    "typecheck": "npx tsc --noEmit"
->>>>>>> 296a7e6c
+    "security:pre-commit": "pre-commit run --all-files"
   },
   "keywords": [
     "mcp",
@@ -63,11 +58,8 @@
   "devDependencies": {
     "@testing-library/jest-dom": "^6.6.4",
     "@types/node": "^24.2.1",
-<<<<<<< HEAD
     "@typescript-eslint/eslint-plugin": "^8.17.0",
     "@typescript-eslint/parser": "^8.17.0",
-=======
->>>>>>> 296a7e6c
     "@vitest/coverage-v8": "^3.2.4",
     "@vitest/ui": "^3.2.4",
     "commitlint": "^19.6.0",
